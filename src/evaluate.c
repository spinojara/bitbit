--- conflicted
+++ resolved
@@ -618,18 +618,10 @@
 		return evaluation;
 	}
 
-<<<<<<< HEAD
-	clock_t clock_stop;
-	if (max_duration >= 0)
-		clock_stop = clock() + (CLOCKS_PER_SEC * max_duration) / 1000;
-	else
-		clock_stop = 0;
-=======
 	clock_t clock_start = clock();
 	if (etime && !movetime)
 		movetime = etime / 5;
 	clock_t clock_stop = movetime ? clock() + (CLOCKS_PER_SEC * movetime) / 1000 : 0;
->>>>>>> 891f959a
 
 	move pv_moves[256][256];
 	move killer_moves[256][2];
