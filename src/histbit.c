--- conflicted
+++ resolved
@@ -124,19 +124,6 @@
 		if (feof(f))
 			break;
 
-<<<<<<< HEAD
-=======
-#if 0
-		if ((popcount(all_pieces(&pos)) - 1) / 4 == 0) {
-			print_position(&pos);
-			print_fen(&pos);
-			if (eval == VALUE_NONE || flag & FLAG_SKIP)
-				printf("eval: none\n");
-			else
-				printf("eval: %d\n", eval);
-		}
-#endif
->>>>>>> 36da48d0
 		if (eval == VALUE_NONE || flag & FLAG_SKIP)
 			continue;
 		if (popcount(all_pieces(&pos)) < 6 && ((result == RESULT_LOSS && (2 * pos.turn - 1) * eval >= VALUE_WIN) || (result == RESULT_WIN && (2 * pos.turn - 1) * eval <= -VALUE_WIN))) {
