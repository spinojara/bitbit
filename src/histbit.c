--- conflicted
+++ resolved
@@ -172,11 +172,7 @@
 		}
 #endif
 #endif
-<<<<<<< HEAD
 		bucket[get_bucket(&pos)]++;
-=======
-		bucket[(popcount(all_pieces(&pos)) - 1) / 4]++;
->>>>>>> 5d81d2a5
 		store_information(&pos, piece_square);
 		total++;
 
