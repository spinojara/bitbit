/* bitbit, a bitboard based chess engine written in c.
 * Copyright (C) 2022-2024 Isak Ellmer
 *
 * This program is free software: you can redistribute it and/or modify
 * it under the terms of the GNU General Public License, version 2 as
 * published by the Free Software Foundation.
 *
 * This program is distributed in the hope that it will be useful,
 * but WITHOUT ANY WARRANTY; without even the implied warranty of
 * MERCHANTABILITY or FITNESS FOR A PARTICULAR PURPOSE.  See the
 * GNU General Public License for more details.
 *
 * You should have received a copy of the GNU General Public License
 * along with this program.  If not, see <https://www.gnu.org/licenses/>.
 */

#include <stdio.h>
#include <stdlib.h>

#include "move.h"
#include "position.h"
#include "evaluate.h"
#include "util.h"
#include "magicbitboard.h"
#include "attackgen.h"
#include "tables.h"
#include "option.h"
#include "endgame.h"
#include "kpk.h"
#include "io.h"

void store_information(struct position *pos, uint64_t piece_square[7][64]) {
	for (int color = 0; color < 2; color++) {
		for (int piece = PAWN; piece <= KING; piece++) {
			uint64_t b = pos->piece[color][piece];
			while (b) {
				int square = ctz(b);
				square = orient_horizontal(color, square);
				piece_square[piece][square]++;
				b = clear_ls1b(b);
			}
		}
	}
}

void print_information(uint64_t square[64], uint64_t total) {
	for (int r = 7; r >= 0; r--) {
		printf("+-------+-------+-------+-------+-------+-------+-------+-------+\n|");
		for (int f = 0; f < 8; f++) {
			int sq = make_square(f, r);
			printf(" %5.2f |", 100.f * square[sq] / (2 * total));
		}
		printf("\n");
	}
	printf("+-------+-------+-------+-------+-------+-------+-------+-------+\n");
	printf("\n");
}

int main(int argc, char **argv) {
	if (argc < 2) {
		printf("provide a filename\n");
		return 1;
	}
	FILE *f = fopen(argv[1], "rb");
	if (!f) {
		printf("could not open %s\n", argv[1]);
		return 2;
	}

	magicbitboard_init();
	attackgen_init();
	bitboard_init();
	tables_init();
	position_init();
	struct position pos = { 0 };
	startpos(&pos);

	uint64_t piece_square[7][64] = { 0 };

	move_t move;
	char result = 0;
	int32_t eval = 0;
	size_t total = 0;
	size_t count = 0;
	size_t games = 0;
	size_t draws = 0;
	size_t a = 0;
	size_t c = 0;
	char startfen[128] = { 0 };
	char fen[128];
	char movestr[16];
	int print_flag = 0;
	while (1) {
		count++;
		if (count % 20000 == 0)
			printf("collecting data: %lu\r", count);
		move = 0;
<<<<<<< HEAD
		printf("bytes read: %ld\n", ftell(f));
=======
>>>>>>> b37f16f6
		if (read_move(f, &move))
			break;
		if (move) {
			if (print_flag)
				printf("%s\n", move_str_pgn(movestr, &pos, &move));
			print_flag = 0;
			struct pstate ps;
			pstate_init(&pos, &ps);
			if (!pseudo_legal(&pos, &ps, &move) || !legal(&pos, &ps, &move)) {
				fprintf(stderr, "error: illegal move %s for position %s\n", move_str_algebraic(movestr, &move), pos_to_fen(fen, &pos));
				exit(1);
			}
			do_move(&pos, &move);
		}
		else {
			if (read_position(f, &pos))
				break;
<<<<<<< HEAD
=======
			if (read_result(f, &result))
				break;
>>>>>>> b37f16f6
			if (!feof(f))
				games++;
			pos_to_fen(startfen, &pos);
		}
		
		if (read_eval(f, &eval))
<<<<<<< HEAD
=======
			break;
		if (feof(f))
>>>>>>> b37f16f6
			break;

		if (eval == VALUE_NONE)
			continue;

<<<<<<< HEAD
		print_fen(&pos);
		printf("eval: %d\n", eval);

=======
>>>>>>> b37f16f6
#if 0
		const int material_values[] = { 0, 1, 3, 3, 5, 9, 0 };
		int material[2] = { 0 };
		for (int color = 0; color < 2; color++) {
			for (int piece = PAWN; piece < KING; piece++) {
				uint64_t b = pos.piece[color][piece];
				material[color] += material_values[piece] * popcount(b);
			}
		}

#if 0
		if ((material[WHITE] == 4 && material[BLACK] == 0) ||
				(material[WHITE] == 0 && material[BLACK] == 4)) {
			int bitbase = bitbase_KPK_probe(&pos, pos.turn);
			print_position(&pos);
			print_fen(&pos);
			printf("start: %s\n", startfen);
			printf("bitbase: %d\n", bitbase);
			printf("eval: %d\n", eval);
		}
#endif
#if 1
		int material_delta = abs(material[WHITE] - material[BLACK]);
		
		if (material_delta >= 3 && eval == 0 && pos.halfmove <= 0) {
			print_position(&pos);
			print_fen(&pos);
			printf("start: %s\n", startfen);
			printf("%d\n", (2 * pos.turn - 1) * evaluate_classical(&pos));
			printf("%d\n", pos.turn ? eval : -eval);
			print_flag = 1;
			if (eval == 0)
				c++;
			a++;
		}
#endif
#endif

		store_information(&pos, piece_square);
		total++;

		if (result == RESULT_DRAW)
			draws++;
	}
	printf("\033[2K");
	printf("total positions: %lu\n", total);
	printf("total games: %lu\n", games);
	printf("draw percent: %lg\n", (double)draws / total);
	printf("percent: %f\n", (double)c / a);
	for (int piece = PAWN; piece <= KING; piece++)
		print_information(piece_square[piece], total);

	fclose(f);
}<|MERGE_RESOLUTION|>--- conflicted
+++ resolved
@@ -95,10 +95,6 @@
 		if (count % 20000 == 0)
 			printf("collecting data: %lu\r", count);
 		move = 0;
-<<<<<<< HEAD
-		printf("bytes read: %ld\n", ftell(f));
-=======
->>>>>>> b37f16f6
 		if (read_move(f, &move))
 			break;
 		if (move) {
@@ -116,33 +112,20 @@
 		else {
 			if (read_position(f, &pos))
 				break;
-<<<<<<< HEAD
-=======
 			if (read_result(f, &result))
 				break;
->>>>>>> b37f16f6
 			if (!feof(f))
 				games++;
 			pos_to_fen(startfen, &pos);
 		}
 		
 		if (read_eval(f, &eval))
-<<<<<<< HEAD
-=======
 			break;
 		if (feof(f))
->>>>>>> b37f16f6
 			break;
 
 		if (eval == VALUE_NONE)
 			continue;
-
-<<<<<<< HEAD
-		print_fen(&pos);
-		printf("eval: %d\n", eval);
-
-=======
->>>>>>> b37f16f6
 #if 0
 		const int material_values[] = { 0, 1, 3, 3, 5, 9, 0 };
 		int material[2] = { 0 };
