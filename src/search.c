/* bitbit, a bitboard based chess engine written in c.
 * Copyright (C) 2022 Isak Ellmer
 *
 * This program is free software: you can redistribute it and/or modify
 * it under the terms of the GNU General Public License as published by
 * the Free Software Foundation, either version 3 of the License, or
 * (at your option) any later version.
 *
 * This program is distributed in the hope that it will be useful,
 * but WITHOUT ANY WARRANTY; without even the implied warranty of
 * MERCHANTABILITY or FITNESS FOR A PARTICULAR PURPOSE.  See the
 * GNU General Public License for more details.
 *
 * You should have received a copy of the GNU General Public License
 * along with this program.  If not, see <https://www.gnu.org/licenses/>.
 */

#include "search.h"

#include <stdlib.h>
#include <stdio.h>
#include <string.h>
#include <math.h>
#include <assert.h>

#include "bitboard.h"
#include "movegen.h"
#include "move.h"
#include "util.h"
#include "transposition.h"
#include "nnue.h"
#include "position.h"
#include "attackgen.h"
#include "timeman.h"
#include "interrupt.h"
#include "evaluate.h"
#include "history.h"
#include "movepicker.h"
#include "option.h"
#include "endgame.h"

static int reductions[DEPTH_MAX] = { 0 };

/* We choose r(x,y)=Clog(x)log(y)+D because it is increasing and concave.
 * It is also relatively simple. If x is constant, y > y' and by
 * decreasing the depth we need to have y-1-r(x,y)>y'-1-r(x,y').
 * Simplyfing and using the mean value theorem gives us 1>Clog(x)/y''
 * where 2<=y'<y''<y. The constant C must satisfy C<y''/log(x) for all such
 * x and y''. x can be at most 255 and y'' can only attain some discrete
 * values as a function of y, y'. The min of y'' occurs for y=3, y'=2 where
 * we get y''=2.46. Thus C<2.46/log(255)=0.44. Scaling C and instead using
 * its square root we get the formula
 * sqrt(C)=sqrt(1024/((log(3)-log(2))log(255))). D is experimental for now.
 */
static inline int late_move_reduction(int index, int depth) {
	assert(0 <= depth && depth < DEPTH_MAX);
	int r = reductions[index] * reductions[depth];
	return (r >> 10) + 1;
}

void print_pv(struct position *pos, move_t *pv_move, int ply) {
	char str[8];
	if (!(ply < DEPTH_MAX) || !is_legal(pos, pv_move))
		return;
	printf(" %s", move_str_algebraic(str, pv_move));
	do_move(pos, pv_move);
	print_pv(pos, pv_move + 1, ply + 1);
	undo_move(pos, pv_move);
	*pv_move = *pv_move & 0xFFFF;
}

static inline void store_killer_move(const move_t *m, int ply, move_t killers[][2]) {
	if (interrupt)
		return;
	assert(0 <= ply && ply < DEPTH_MAX);
	assert(*m);
	if ((*m & 0xFFFF) == killers[ply][0])
		return;
	killers[ply][1] = killers[ply][0];
	killers[ply][0] = *m & 0xFFFF;
}

static inline void store_history_move(const struct position *pos, const move_t *m, int depth, int64_t history_moves[13][64]) {
	if (interrupt)
		return;
	assert(*m);
	assert(0 <= depth && depth < DEPTH_MAX);
	history_moves[pos->mailbox[move_from(m)]][move_to(m)] += (uint64_t)1 << MIN(depth, 32);
}

static inline void store_pv_move(const move_t *m, int ply, move_t pv[DEPTH_MAX][DEPTH_MAX]) {
	if (interrupt)
		return;
	assert(*m);
	pv[ply][ply] = *m & 0xFFFF;
	memcpy(pv[ply] + ply + 1, pv[ply + 1] + ply + 1, sizeof(move_t) * (DEPTH_MAX - (ply + 1)));
}

/* Random drawn score to avoid threefold blindness. */
static inline int32_t draw(const struct searchinfo *si) {
	return (si->nodes & 0x3);
}

static inline int32_t evaluate(const struct position *pos) {
	int32_t evaluation;
	struct endgame *e = option_endgame ? endgame_probe(pos) : NULL;
	if (e && (evaluation = endgame_evaluate(e, pos)) != VALUE_NONE)
		return evaluation;

	evaluation = option_nnue ? evaluate_accumulator(pos)
		                         : evaluate_classical(pos);
	/* Damp when shuffling pieces. */
	if (option_damp)
		evaluation = evaluation * (200 - pos->halfmove) / 200;
	return evaluation;
}

int32_t quiescence(struct position *pos, int ply, int32_t alpha, int32_t beta, struct searchinfo *si) {
	const int pv_node = (beta != alpha + 1);

	uint64_t checkers = generate_checkers(pos, pos->turn);
	int32_t eval = evaluate(pos), best_eval = -VALUE_INFINITE;

	move_t move_list[MOVES_MAX];
	generate_quiescence(pos, move_list);

	if (!move_list[0])
		return checkers ? -VALUE_MATE + ply : eval;

	if (ply >= DEPTH_MAX)
		return checkers ? 0 : eval;

	if (pos->halfmove >= 100 || (option_history && is_repetition(pos, si->history, ply, 1 + pv_node)))
		return draw(si);


	struct transposition *e = transposition_probe(si->tt, pos);
	int32_t tteval = e ? adjust_score_mate_get(e->eval, ply) : VALUE_NONE;
	move_t ttmove = e ? e->move : 0;
	if (!pv_node && e && e->bound & (tteval >= beta ? BOUND_LOWER : BOUND_UPPER))
		return tteval;

	if (!checkers) {
		if (e && e->bound & (tteval >= beta ? BOUND_LOWER : BOUND_UPPER))
			best_eval = tteval;
		else
			best_eval = eval;

		if (best_eval >= beta)
			return beta;
		if (best_eval > alpha)
			alpha = best_eval;
	}

	struct movepicker mp;
	movepicker_init(&mp, pos, move_list, ttmove, 0, 0, si);
	move_t best_move = 0;
	move_t m;
	while ((m = next_move(&mp))) {
		if (!checkers && mp.stage > STAGE_OKCAPTURE && move_promote(&m) != 3)
			continue;
		if (option_history)
			si->history->zobrist_key[si->history->ply + ply] = pos->zobrist_key;
		do_zobrist_key(pos, &m);
		do_endgame_key(pos, &m);
		do_move(pos, &m);
		si->nodes++;
		do_accumulator(pos, &m);
		eval = -quiescence(pos, ply + 1, -beta, -alpha, si);
		undo_zobrist_key(pos, &m);
		undo_endgame_key(pos, &m);
		undo_move(pos, &m);
		undo_accumulator(pos, &m);
		if (eval > best_eval) {
			best_move = m;
			best_eval = eval;
			if (eval > alpha) {
				alpha = eval;
				if (eval >= beta)
					break;
			}
		}
	}
	assert(-VALUE_INFINITE < best_eval && best_eval < VALUE_INFINITE);
	int bound = (best_eval >= beta) ? BOUND_LOWER : (pv_node && best_move) ? BOUND_EXACT : BOUND_UPPER;
	transposition_store(si->tt, pos, adjust_score_mate_store(best_eval, ply), 0, bound, best_move);
	return best_eval;
}

/* check for ply and depth out of bound */
int32_t negamax(struct position *pos, int depth, int ply, int32_t alpha, int32_t beta, int cut_node, int flag, struct searchinfo *si) {
<<<<<<< HEAD
	if (interrupt || si->interrupt)
		return 0;
	if ((si->nodes & (0x1000 - 1)) == 0)
		check_time(si);

=======
>>>>>>> fe70c8d6
	int32_t eval = VALUE_NONE, best_eval = -VALUE_INFINITE;
	depth = MAX(0, depth);


	const int root_node = (ply == 0);
	const int pv_node = (beta != alpha + 1);

	assert(!(pv_node && cut_node));

	if (!root_node) {
		/* draws */
		if (pos->halfmove >= 100 || (option_history && is_repetition(pos, si->history, ply, 1 + pv_node)))
			return draw(si);

		/* mate distance pruning */
		alpha = MAX(alpha, -VALUE_MATE + ply);
		beta = MIN(beta, VALUE_MATE - ply - 1);
		if (alpha >= beta)
			return alpha;
	}

	struct transposition *e = transposition_probe(si->tt, pos);
	int32_t tteval = e ? adjust_score_mate_get(e->eval, ply) : VALUE_NONE;
	move_t ttmove = root_node ? si->pv[0][0] : e ? e->move : 0;
	if (!pv_node && e && e->depth >= depth && e->bound & (tteval >= beta ? BOUND_LOWER : BOUND_UPPER))
		return tteval;
	
	uint64_t checkers = generate_checkers(pos, pos->turn);
	if (depth == 0 && !checkers)
		return quiescence(pos, ply, alpha, beta, si);

	int32_t static_eval = evaluate(pos);
#if 0
	/* Futility pruning. */
	if (!pv_node && !checkers && depth <= 6 && static_eval - 200 > beta)
		return static_eval;
#endif
#if 0
	/* Null move pruning. */
	if (!pv_node && !checkers && flag != FLAG_NULL_MOVE && static_eval >= beta && depth >= 3 && has_sliding_piece(pos)) {
		int reduction = 3;
		int new_depth = CLAMP(depth - reduction, 1, depth);
		int ep = pos->en_passant;
		do_null_zobrist_key(pos, 0);
		do_null_move(pos, 0);
		if (option_history)
			si->history->zobrist_key[si->history->ply + ply] = pos->zobrist_key;
		eval = -negamax(pos, new_depth, ply + 1, -beta, -beta + 1, !cut_node, FLAG_NULL_MOVE, si);
		do_null_zobrist_key(pos, ep);
		do_null_move(pos, ep);
		if (eval >= beta)
			return beta;
	}
#endif
#if 0
	/* Internal iterative deepening. */
	if (cut_node && depth >= 2 && !ttmove) {
		int reduction = 1;
		int new_depth = depth - reduction;
		negamax(pos, new_depth, ply, alpha, beta, cut_node, FLAG_NONE, si);
		struct transposition *ne = transposition_probe(si->tt, pos);
		if (ne)
			ttmove = ne->m;
	}
#endif
#if 0
	if (pv_node && depth >= 3 && !ttmove)
        	depth -= 2;

	if (cut_node && depth >= 8 && !ttmove)
        	depth--;
#endif
#if 0
	/* Razoring. */
	if (!pv_node && !cut_node && !checkers && depth <= 1 && static_eval + 26 < alpha) {
		eval = quiescence(pos, ply + 1, alpha - 1, alpha, si);
		if (eval < alpha)
			return eval;
	}
#endif

	move_t move_list[MOVES_MAX];
	generate_all(pos, move_list);

	if (!move_list[0])
		return checkers ? -VALUE_MATE + ply : 0;

	move_t best_move = 0;

	struct movepicker mp;
	movepicker_init(&mp, pos, move_list, ttmove, si->killers[ply][0], si->killers[ply][1], si);
	move_t m;
	while ((m = next_move(&mp))) {
		int move_number = mp.index - 1;
		if (option_history)
			si->history->zobrist_key[si->history->ply + ply] = pos->zobrist_key;
		do_zobrist_key(pos, &m);
		do_endgame_key(pos, &m);
		do_move(pos, &m);
		si->nodes++;
		do_accumulator(pos, &m);

		int new_depth = depth - 1;
		/* extensions */
		int extensions = 0;
		if (ply < 2 * si->root_depth) {
			extensions = (checkers || !move_list[1]);
		}
		new_depth += extensions;
		int new_flag = FLAG_NONE;
		/* late move reductions */
		int full_depth_search = 0;
		if (depth >= 2 && !checkers && move_number >= (1 + pv_node) && (!move_capture(&m) || cut_node)) {
			int r = late_move_reduction(move_number, depth);
			r -= pv_node;
			r += !move_capture(&m);
			r += cut_node;
			int lmr_depth = CLAMP(new_depth - r, 1, new_depth);
			/* Since this is a child of either a pv, all, or cut node and it is not the first
			 * child it is an expected cut node. Instead of searching in [-beta, -alpha], we
			 * expect there to be a cut and it should suffice to search in [-alpha - 1, -alpha].
			 */
			eval = -negamax(pos, lmr_depth, ply + 1, -alpha - 1, -alpha, 1, new_flag, si);

			/* If eval > alpha, then negamax < -alpha but we expected negamax >= -alpha. We
			 * must therefore research this node.
			 */
			if (eval > alpha)
				full_depth_search = 1;
		}
		else {
			/* If this is not a pv node, then alpha = beta + 1 or, -beta = -alpha - 1.
			 * Our full depth search will thus search in the full interval [-beta, -alpha].
			 * If this is a pv node and we are not at the first child, then the child is
			 * an expected cut node. We should thus do a full depth search.
			 */
			full_depth_search = !pv_node || move_number;
		}

		/* Do a full depth search of our node. This is no longer neccessarily an expected cut node
		 * since it is possibly the first child of a cut node. !cut_node || move_number.
		 */
		if (full_depth_search)
			//eval = -negamax(pos, new_depth, ply + 1, -alpha - 1, -alpha, !cut_node || move_number, new_flag, si);
			eval = -negamax(pos, new_depth, ply + 1, -alpha - 1, -alpha, !cut_node, new_flag, si);

		/* We should only do this search for new possible pv nodes. There are two cases.
		 * For the first case we are in a pv node and it is our first child, this is a pv
		 * node.
		 * For the second case we are in a pv node and it is not our first child. Our
		 * previous full depth search was expected to fail high but it did not. In fact
		 * eval > alpha again implies negamax < -alpha, but we expected negamax >= -alpha.
		 */
		assert((pv_node && !move_number) == (eval == VALUE_NONE));
		if (pv_node && (!move_number || eval > alpha))
			eval = -negamax(pos, new_depth, ply + 1, -beta, -alpha, 0, new_flag, si);

		undo_zobrist_key(pos, &m);
		undo_endgame_key(pos, &m);
		undo_move(pos, &m);
		undo_accumulator(pos, &m);
		if (interrupt || si->interrupt)
			return 0;

		assert(eval != VALUE_NONE);
		if (eval > best_eval) {
			best_eval = eval;

			if (eval > alpha) {
				best_move = m;

				if (pv_node)
					store_pv_move(&m, ply, si->pv);
				if (!is_capture(pos, &m) && move_flag(&m) != 2)
					store_history_move(pos, &m, depth, si->history_moves);

				if (pv_node && eval < beta) {
					alpha = eval;
				}
				else {
					if (!is_capture(pos, &m) && move_flag(&m) != 2)
						store_killer_move(&m, ply, si->killers);
					break;
				}
			}
		}
	}
	int bound = (best_eval >= beta) ? BOUND_LOWER : (pv_node && best_move) ? BOUND_EXACT : BOUND_UPPER;
	transposition_store(si->tt, pos, adjust_score_mate_store(best_eval, ply), depth, bound, best_move);
	assert(-VALUE_INFINITE < best_eval && best_eval < VALUE_INFINITE);
#if 0
	if (!pv_node && !checkers) {
		eval = quiescence(pos, ply + 1, razor_alpha - 1, razor_alpha, si);
		if (eval < razor_alpha) {
			/* Razoring happens but it is in fact a fail low. */
			fprintf(f, "%d,%d,%d,%d,%d\n", depth, razor_alpha, static_eval, cut_node, bound == BOUND_UPPER);
		}
	}
#endif
	return best_eval;
}

int32_t aspiration_window(struct position *pos, int depth, int32_t last, struct searchinfo *si) {
	int32_t evaluation = VALUE_NONE;
	int32_t delta = 25 + last * last / 16384;
	int32_t alpha = MAX(last - delta, -VALUE_MATE);
	int32_t beta = MIN(last + delta, VALUE_MATE);

	while (!si->interrupt || interrupt) {
		evaluation = negamax(pos, depth, 0, alpha, beta, 0, FLAG_NONE, si);

		if (evaluation <= alpha) {
			alpha = MAX(alpha - delta, -VALUE_MATE);
			beta = (alpha + 3 * beta) / 4;
		}
		else if (evaluation >= beta) {
			beta = MIN(beta + delta, VALUE_MATE);
		}
		else {
			return evaluation;
		}

		delta += delta / 3;
	}
	return evaluation;
}

int32_t search(struct position *pos, int depth, int verbose, int etime, int movetime, move_t *m, struct transpositiontable *tt, struct history *history, int iterative) {
	assert(option_history == (history != NULL));
	depth = MIN(depth, DEPTH_MAX);

	timepoint_t ts = time_now();
	if (etime && !movetime)
		movetime = etime / 5;

	struct searchinfo si = { 0 };
	si.time_start = ts;
	si.time_stop = movetime ? si.time_start + 1000 * movetime : 0;
	si.tt = tt;
	si.history = history;

	time_init(pos, etime, &si);

	char str[8];
	int32_t eval = VALUE_NONE, best_eval = VALUE_NONE;

	refresh_accumulator(pos, 0);
	refresh_accumulator(pos, 1);
	refresh_endgame_key(pos);

	if (depth == 0) {
		eval = evaluate(pos);
		if (verbose)
			printf("info depth 0 score cp %d\n", eval);
		return eval;
	}

	move_t best_move = 0;
	for (int d = iterative ? 1 : depth; d <= depth; d++) {
		si.root_depth = d;
		if (verbose)
			reset_seldepth(si.history);

		/* Minimum seems to be around d <= 5. */
		if (d <= 5 || !iterative)
			eval = negamax(pos, d, 0, -VALUE_MATE, VALUE_MATE, 0, FLAG_NONE, &si);
		else
			eval = aspiration_window(pos, d, eval, &si);

		/* 16 elo.
		 * Use move_t even from a partial and interrupted search.
		 */
		best_move = si.pv[0][0];
		best_eval = eval;

		if (interrupt || si.interrupt)
			break;

		timepoint_t tp = time_now() - ts;
		if (verbose) {
			printf("info depth %d seldepth %d score ", d, seldepth(si.history));
			if (eval >= VALUE_MATE_IN_MAX_PLY)
				printf("mate %d", (VALUE_MATE - eval + 1) / 2);
			else if (eval <= -VALUE_MATE_IN_MAX_PLY)
				printf("mate %d", (-VALUE_MATE - eval) / 2);
			else
				printf("cp %d", eval);
			printf(" nodes %ld time %ld ", si.nodes, tp / 1000);
			printf("nps %ld ", tp ? 1000000 * si.nodes / tp : 0);
			printf("pv");
			print_pv(pos, si.pv[0], 0);
			printf("\n");
		}
		if (etime && stop_searching(&si))
			break;
	}

	if (verbose && !interrupt)
		printf("bestmove %s\n", move_str_algebraic(str, &best_move));
	if (m && !interrupt)
		*m = best_move;

	return best_eval;
}

void search_init(void) {
	for (int i = 1; i < DEPTH_MAX; i++)
		/* sqrt(C) * log(i) */
		reductions[i] = (int)(21.34 * log(i));
}<|MERGE_RESOLUTION|>--- conflicted
+++ resolved
@@ -189,14 +189,11 @@
 
 /* check for ply and depth out of bound */
 int32_t negamax(struct position *pos, int depth, int ply, int32_t alpha, int32_t beta, int cut_node, int flag, struct searchinfo *si) {
-<<<<<<< HEAD
 	if (interrupt || si->interrupt)
 		return 0;
 	if ((si->nodes & (0x1000 - 1)) == 0)
 		check_time(si);
 
-=======
->>>>>>> fe70c8d6
 	int32_t eval = VALUE_NONE, best_eval = -VALUE_INFINITE;
 	depth = MAX(0, depth);
 
@@ -217,6 +214,8 @@
 		if (alpha >= beta)
 			return alpha;
 	}
+
+	move_t excluded_move = 0;
 
 	struct transposition *e = transposition_probe(si->tt, pos);
 	int32_t tteval = e ? adjust_score_mate_get(e->eval, ply) : VALUE_NONE;
@@ -228,15 +227,26 @@
 	if (depth == 0 && !checkers)
 		return quiescence(pos, ply, alpha, beta, si);
 
+	if (checkers)
+		goto skip_pruning;
+
 	int32_t static_eval = evaluate(pos);
 #if 0
+	/* Razoring. */
+	if (!pv_node && depth <= 8 && static_eval + 300 + 250 * depth * depth < alpha) {
+		eval = quiescence(pos, ply + 1, alpha - 1, alpha, si);
+		if (eval < alpha)
+			return eval;
+	}
+#endif
+#if 0
 	/* Futility pruning. */
-	if (!pv_node && !checkers && depth <= 6 && static_eval - 200 > beta)
+	if (!pv_node && depth <= 6 && static_eval - 200 > beta)
 		return static_eval;
 #endif
 #if 0
 	/* Null move pruning. */
-	if (!pv_node && !checkers && flag != FLAG_NULL_MOVE && static_eval >= beta && depth >= 3 && has_sliding_piece(pos)) {
+	if (!pv_node && flag != FLAG_NULL_MOVE && static_eval >= beta && depth >= 3 && has_sliding_piece(pos)) {
 		int reduction = 3;
 		int new_depth = CLAMP(depth - reduction, 1, depth);
 		int ep = pos->en_passant;
@@ -251,33 +261,26 @@
 			return beta;
 	}
 #endif
-#if 0
+#if 1
 	/* Internal iterative deepening. */
-	if (cut_node && depth >= 2 && !ttmove) {
-		int reduction = 1;
+	if ((pv_node || cut_node) && depth >= 5 && !ttmove) {
+		int reduction = 3;
 		int new_depth = depth - reduction;
 		negamax(pos, new_depth, ply, alpha, beta, cut_node, FLAG_NONE, si);
 		struct transposition *ne = transposition_probe(si->tt, pos);
 		if (ne)
-			ttmove = ne->m;
+			ttmove = ne->move;
 	}
 #endif
-#if 0
+#if 1
 	if (pv_node && depth >= 3 && !ttmove)
         	depth -= 2;
 
 	if (cut_node && depth >= 8 && !ttmove)
         	depth--;
 #endif
-#if 0
-	/* Razoring. */
-	if (!pv_node && !cut_node && !checkers && depth <= 1 && static_eval + 26 < alpha) {
-		eval = quiescence(pos, ply + 1, alpha - 1, alpha, si);
-		if (eval < alpha)
-			return eval;
-	}
-#endif
-
+
+skip_pruning:;
 	move_t move_list[MOVES_MAX];
 	generate_all(pos, move_list);
 
@@ -288,11 +291,23 @@
 
 	struct movepicker mp;
 	movepicker_init(&mp, pos, move_list, ttmove, si->killers[ply][0], si->killers[ply][1], si);
+
+	int ttcapture = ttmove ? is_capture(pos, &ttmove) : 0;
+
 	move_t m;
 	while ((m = next_move(&mp))) {
 		int move_number = mp.index - 1;
+
+		/* Extensions. */
+		int extensions = 0;
+		if (ply < 2 * si->root_depth) {
+			if (!root_node && ttmove == m && !excluded_move && e->bound & BOUND_LOWER && e->depth >= depth - 3) {
+			}
+		}
+
 		if (option_history)
 			si->history->zobrist_key[si->history->ply + ply] = pos->zobrist_key;
+
 		do_zobrist_key(pos, &m);
 		do_endgame_key(pos, &m);
 		do_move(pos, &m);
@@ -300,20 +315,22 @@
 		do_accumulator(pos, &m);
 
 		int new_depth = depth - 1;
-		/* extensions */
-		int extensions = 0;
-		if (ply < 2 * si->root_depth) {
-			extensions = (checkers || !move_list[1]);
-		}
+
 		new_depth += extensions;
 		int new_flag = FLAG_NONE;
-		/* late move reductions */
+
+		/* Late move reductions. */
 		int full_depth_search = 0;
 		if (depth >= 2 && !checkers && move_number >= (1 + pv_node) && (!move_capture(&m) || cut_node)) {
 			int r = late_move_reduction(move_number, depth);
-			r -= pv_node;
-			r += !move_capture(&m);
-			r += cut_node;
+
+			if (pv_node)
+				r -= 1;
+			if (!move_capture(&m) && ttcapture)
+				r += 1;
+			if (cut_node && m != si->killers[ply][0] && m != si->killers[ply][1])
+				r += 1;
+
 			int lmr_depth = CLAMP(new_depth - r, 1, new_depth);
 			/* Since this is a child of either a pv, all, or cut node and it is not the first
 			 * child it is an expected cut node. Instead of searching in [-beta, -alpha], we
@@ -337,11 +354,10 @@
 		}
 
 		/* Do a full depth search of our node. This is no longer neccessarily an expected cut node
-		 * since it is possibly the first child of a cut node. !cut_node || move_number.
+		 * since it is possibly the first child of a cut node.
 		 */
 		if (full_depth_search)
-			//eval = -negamax(pos, new_depth, ply + 1, -alpha - 1, -alpha, !cut_node || move_number, new_flag, si);
-			eval = -negamax(pos, new_depth, ply + 1, -alpha - 1, -alpha, !cut_node, new_flag, si);
+			eval = -negamax(pos, new_depth, ply + 1, -alpha - 1, -alpha, !cut_node || move_number, new_flag, si);
 
 		/* We should only do this search for new possible pv nodes. There are two cases.
 		 * For the first case we are in a pv node and it is our first child, this is a pv
@@ -351,7 +367,7 @@
 		 * eval > alpha again implies negamax < -alpha, but we expected negamax >= -alpha.
 		 */
 		assert((pv_node && !move_number) == (eval == VALUE_NONE));
-		if (pv_node && (!move_number || eval > alpha))
+		if (pv_node && (!move_number || (eval > alpha && (root_node || eval < beta))))
 			eval = -negamax(pos, new_depth, ply + 1, -beta, -alpha, 0, new_flag, si);
 
 		undo_zobrist_key(pos, &m);
