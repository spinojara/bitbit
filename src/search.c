/* bitbit, a bitboard based chess engine written in c.
 * Copyright (C) 2022-2025 Isak Ellmer
 *
 * This program is free software: you can redistribute it and/or modify
 * it under the terms of the GNU General Public License, version 2 as
 * published by the Free Software Foundation.
 *
 * This program is distributed in the hope that it will be useful,
 * but WITHOUT ANY WARRANTY; without even the implied warranty of
 * MERCHANTABILITY or FITNESS FOR A PARTICULAR PURPOSE.  See the
 * GNU General Public License for more details.
 *
 * You should have received a copy of the GNU General Public License
 * along with this program.  If not, see <https://www.gnu.org/licenses/>.
 */

#include "search.h"

#include <stdlib.h>
#include <stdio.h>
#include <string.h>
#include <math.h>
#include <assert.h>
#include <inttypes.h>
#include <stdatomic.h>

#include "bitboard.h"
#include "movegen.h"
#include "move.h"
#include "util.h"
#include "transposition.h"
#include "nnue.h"
#include "position.h"
#include "attackgen.h"
#include "timeman.h"
#include "history.h"
#include "movepicker.h"
#include "option.h"
#include "endgame.h"

#ifndef NDEBUG
int search_init_done = 0;
#endif

volatile atomic_int ucistop;
volatile atomic_int ucigo;
volatile atomic_int uciponder;

#ifdef TUNE
#define CONST
#else
#define CONST const
#endif

CONST int razor1 = 170;
CONST int razor2 = 156;
CONST int futility = 76;
CONST double red = 24.60;
CONST int asp = 17;

CONST int quad_bonus = 16;
CONST int quad_malus = 4;

CONST int damp_factor = 200;

CONST double history_regularization = 0.0625;

CONST int aspiration_depth = 5;

CONST int base_lmr = 1377;
CONST int improving_lmr = -729;
CONST int pv_node_lmr = 730;
CONST int ttcapture_lmr = 170;
CONST int cut_node_lmr = 907;

static int reductions[PLY_MAX] = { 0 };

/* We choose r(x,y)=Clog(x)log(y)+D because it is increasing and concave.
 * It is also relatively simple. If x is constant, y > y' and by
 * decreasing the depth we need to have y-1-r(x,y)>y'-1-r(x,y').
 * Simplyfing and using the mean value theorem gives us 1>Clog(x)/y''
 * where 2<=y'<y''<y. The constant C must satisfy C<y''/log(x) for all such
 * x and y''. x can be at most 255 and y'' can only attain some discrete
 * values as a function of y, y'. The min of y'' occurs for y=3, y'=2 where
 * we get y''=2.46. Thus C<2.46/log(255)=0.44. Scaling C and instead using
 * its square root we get the formula
 * sqrt(C)=sqrt(1024/((log(3)-log(2))log(255))). D is experimental for now.
 */
static inline int late_move_reduction(int index, int depth) {
	assert(search_init_done);
	assert(0 <= depth && depth < PLY_MAX);
	int r = reductions[index] * reductions[depth];
	return r;
}

void print_pv(struct position *pos, move_t *pv_move, int ply) {
	struct pstate pstate;
	pstate_init(pos, &pstate);
	char str[8];
	if (!(ply < PLY_MAX) || !(pseudo_legal(pos, &pstate, pv_move) && legal(pos, &pstate, pv_move)))
		return;
	printf(" %s", move_str_algebraic(str, pv_move));
	do_move(pos, pv_move);
	print_pv(pos, pv_move + 1, ply + 1);
	undo_move(pos, pv_move);
}

void print_info(struct position *pos, struct searchinfo *si, int depth, int32_t eval, int bound) {
	timepoint_t tp = time_since(si->ti);
	printf("info depth %d seldepth %d ", depth, si->sel_depth);
	printf("score ");
	if (eval >= VALUE_MATE_IN_MAX_PLY)
		printf("mate %d", (VALUE_MATE - eval + 1) / 2);
	else if (eval <= -VALUE_MATE_IN_MAX_PLY)
		printf("mate %d", (-VALUE_MATE - eval) / 2);
	else
		printf("cp %d", eval);
	if (bound == BOUND_LOWER)
		printf(" lowerbound");
	else if (bound == BOUND_UPPER)
		printf(" upperbound");
	printf(" nodes %" PRIu64 " time %" PRId64 " ", si->nodes, tp / TPPERMS + 1);
	if (tp > 0)
		printf("nps %" PRIu64 " ", (uint64_t)((double)TPPERSEC * si->nodes / tp));
	if (tp >= TPPERSEC && option_transposition) {
		int hf = hashfull(si->tt);
		if (hf >= 0)
			printf("hashfull %d ", hf);
	}
	printf("pv");
	print_pv(pos, si->pv[0], 0);
	printf("\n");
}

void print_bestmove(struct position *pos, move_t best_move, move_t ponder_move) {
	char str[6];
	printf("bestmove %s", move_str_algebraic(str, &best_move));
	do_move(pos, &best_move);
	struct pstate pstate;
	pstate_init(pos, &pstate);
	if (pseudo_legal(pos, &pstate, &ponder_move) && legal(pos, &pstate, &ponder_move))
		printf(" ponder %s\n", move_str_algebraic(str, &ponder_move));
	else
		putchar('\n');
	undo_move(pos, &best_move);
}

static inline void store_killer_move(const move_t *move, int ply, move_t killers[][2]) {
	assert(0 <= ply && ply < PLY_MAX);
	assert(*move);
	if (move_compare(*move, killers[ply][0]) || move_compare(*move, killers[ply][1]))
		return;
	killers[ply][1] = killers[ply][0];
	killers[ply][0] = *move;
}

/* Suppose that h_0 is the original value of history.
 * After adding a bonus b we get h_1 = h_0 + b.
 * We scale the value back a little so that it doesn't
 * grow too large in either direction. If we scale by
 * a real number alpha we get h_2 = alpha * h_1.
 *
 * This stabilizes whenever h_0 = h_2. This gives
 * h_1 - b = alpha * h_1 which implies h_1 * (1 - alpha) = b.
 * h_1 = b / (1 - alpha) and h_0 = b / (1 - alpha) - b =
 * b * alpha / (1 - alpha) which gives b / h_0 = 1 / alpha - 1.
 *
 * We choose e.g. alpha = 15 / 16.
 */
static inline void add_history(int64_t *history, int64_t bonus) {
	*history += bonus;
#ifdef TUNE
	*history -= (int)(*history * history_regularization);
#else
	*history -= *history / 16;
#endif
}

static inline void update_history(struct searchinfo *si, const struct position *pos, int depth, int ply, move_t *best_move, int32_t best_eval, int32_t beta, move_t *captures, move_t *quiets, const struct searchstack *ss) {
	int64_t bonus = quad_bonus * depth * depth;
	int64_t malus = quad_malus * depth * depth;

	int our_piece = pos->mailbox[move_from(best_move)];
	int their_piece = move_capture(best_move);

	/* best_move is quiet */
	if (!their_piece && move_flag(best_move) != MOVE_PROMOTION && move_flag(best_move) != MOVE_EN_PASSANT) {
		add_history(&si->quiet_history[our_piece][move_from(best_move)][move_to(best_move)], bonus);
		/* continuation histories */
		if ((ss - 1)->move)
			add_history(&((*(ss - 1)->continuation_history_entry)[our_piece][move_to(best_move)]), bonus);
		if ((ss - 2)->move)
			add_history(&((*(ss - 2)->continuation_history_entry)[our_piece][move_to(best_move)]), bonus);
		if ((ss - 4)->move)
			add_history(&((*(ss - 4)->continuation_history_entry)[our_piece][move_to(best_move)]), bonus);

		if (best_eval >= beta)
			store_killer_move(best_move, ply, si->killers);

		move_t old_move = (ss - 1)->move;
		if (old_move) {
			int square = move_to(&old_move);
			si->counter_move[pos->mailbox[square]][square] = *best_move;
		}

		for (int i = 0; quiets[i]; i++) {
			int square = move_to(&quiets[i]);
			int piece = pos->mailbox[move_from(&quiets[i])];
			add_history(&si->quiet_history[piece][move_from(&quiets[i])][square], -malus);
			/* continuation histories */
			if ((ss - 1)->move)
				add_history(&((*(ss - 1)->continuation_history_entry)[piece][square]), -malus);
			if ((ss - 2)->move)
				add_history(&((*(ss - 2)->continuation_history_entry)[piece][square]), -malus);
			if ((ss - 4)->move)
				add_history(&((*(ss - 4)->continuation_history_entry)[piece][square]), -malus);
		}
	}
	else if (move_flag(best_move) != MOVE_PROMOTION && move_flag(best_move) != MOVE_EN_PASSANT) {
		add_history(&si->capture_history[our_piece][their_piece][move_to(best_move)], bonus);
	}

	for (int i = 0; captures[i]; i++) {
		int square = move_to(&captures[i]);
		int piece1 = pos->mailbox[move_from(&captures[i])];
		int piece2 = move_capture(&captures[i]);
		add_history(&si->capture_history[piece1][piece2][square], -malus);
	}
}

static inline void store_pv_move(const move_t *move, int ply, move_t pv[PLY_MAX][PLY_MAX]) {
	assert(*move);
	pv[ply][ply] = *move;
	memcpy(&pv[ply][ply + 1], &pv[ply + 1][ply + 1], sizeof(**pv) * (PLY_MAX - (ply + 1)));
	memset(&pv[ply + 1][ply + 1], 0, sizeof(**pv) * (PLY_MAX - (ply + 1)));
}

/* Random drawn score to avoid threefold blindness. */
static inline int32_t draw(const struct searchinfo *si) {
	return 2 * (si->nodes & 0x3) - 3;
}

static inline int32_t evaluate(const struct position *pos, const struct searchinfo *si) {
	int32_t evaluation;
	struct endgame *e = endgame_probe(pos);
	if (e && (evaluation = endgame_evaluate(e, pos)) != VALUE_NONE)
		return evaluation;

	/* NNUE. */
	evaluation = evaluate_accumulator(pos);

	/* Damp when shuffling pieces. */
	if (option_damp)
		evaluation = evaluation * (damp_factor - (int)pos->halfmove) / damp_factor;

	evaluation = clamp(evaluation, -VALUE_MAX, VALUE_MAX);

	if (!option_deterministic)
		evaluation += (si->seed ^ pos->zobrist_key) % 5 - 2;

	return evaluation;
}

int32_t quiescence(struct position *pos, int ply, int32_t alpha, int32_t beta, struct searchinfo *si, const struct pstate *pstateptr, struct searchstack *ss) {
	if (si->interrupt)
		return 0;
	if (ply >= PLY_MAX)
		return evaluate(pos, si);
	if ((check_time(si) || atomic_load_explicit(&ucistop, memory_order_relaxed) || (si->max_nodes > 0 && si->nodes >= si->hard_max_nodes)) && si->done_depth)
		si->interrupt = 1;

	if (si->sel_depth < ply)
		si->sel_depth = ply;

	history_store(pos, si->history, ply);

	const int pv_node = (beta != alpha + 1);

	if (pv_node)
		si->pv[ply][ply] = 0;

	struct pstate pstate;
	/* Skip generation of pstate if it was already generated during
	 * the previous negamax.
	 */
	if (pstateptr)
		pstate = *pstateptr;
	else
		pstate_init(pos, &pstate);

	int32_t eval = evaluate(pos, si), best_eval = -VALUE_INFINITE;

	if (ply >= PLY_MAX)
		return pstate.checkers ? 0 : eval;

	if (alpha < 0 && upcoming_repetition(pos, si->history, ply)) {
		alpha = draw(si);
		if (alpha >= beta)
			return alpha;
	}

	if (pos->halfmove >= 100 || repetition(pos, si->history, ply, 1 + pv_node))
		return draw(si);

	struct transposition *e = transposition_probe(si->tt, pos);
	int tthit = e != NULL;
	int32_t tteval = tthit ? adjust_score_mate_get(e->eval, ply, pos->halfmove) : VALUE_NONE;
	int ttbound = tthit ? e->bound : 0;
	move_t ttmove_unsafe = tthit ? e->move : 0;
	if (!pv_node && tthit && normal_eval(tteval) && ttbound & (tteval >= beta ? BOUND_LOWER : BOUND_UPPER))
		return tteval;

	if (!pstate.checkers) {
		if (tthit && normal_eval(tteval) && ttbound & (tteval >= beta ? BOUND_LOWER : BOUND_UPPER))
			best_eval = tteval;
		else
			best_eval = eval;

		if (best_eval >= beta)
			return beta;
		if (best_eval > alpha)
			alpha = best_eval;
	}

	move_t ttmove = pseudo_legal(pos, &pstate, &ttmove_unsafe) ? ttmove_unsafe : 0;
	struct movepicker mp;
	movepicker_init(&mp, 1, pos, &pstate, ttmove, 0, 0, 0, si, ss);
	move_t best_move = 0;
	move_t move;
	int move_index = -1;
	while ((move = next_move(&mp))) {
		if (!legal(pos, &pstate, &move))
			continue;

		move_index++;

		do_zobrist_key(pos, &move);
		do_endgame_key(pos, &move);
		do_move(pos, &move);
		ss->move = move;
		ss->continuation_history_entry = &(si->continuation_history[pos->mailbox[move_to(&move)]][move_to(&move)]);
		si->nodes++;
		do_accumulator(pos, &move);
		eval = -quiescence(pos, ply + 1, -beta, -alpha, si, NULL, ss + 1);
		undo_zobrist_key(pos, &move);
		undo_endgame_key(pos, &move);
		undo_move(pos, &move);
		undo_accumulator(pos, &move);

		if (si->interrupt)
			return 0;

		if (eval > best_eval) {
			best_eval = eval;
			if (eval > alpha) {
				best_move = move;

				if (pv_node)
					store_pv_move(&move, ply, si->pv);

				if (pv_node && eval < beta)
					alpha = eval;
				else
					break;
			}
		}
	}
	if (move_index == -1 && pstate.checkers)
		best_eval = -VALUE_MATE + ply;
	assert(-VALUE_INFINITE < best_eval && best_eval < VALUE_INFINITE);
	int bound = (best_eval >= beta) ? BOUND_LOWER : (pv_node && best_move) ? BOUND_EXACT : BOUND_UPPER;
	transposition_store(si->tt, pos, adjust_score_mate_store(best_eval, ply), -1, bound, best_move);
	return best_eval;
}

int32_t negamax(struct position *pos, int depth, int ply, int32_t alpha, int32_t beta, int cut_node, struct searchinfo *si, struct searchstack *ss) {
	if (si->interrupt)
		return 0;
	if (ply >= PLY_MAX)
		return evaluate(pos, si);
	if ((check_time(si) || atomic_load_explicit(&ucistop, memory_order_relaxed) || (si->max_nodes > 0 && si->nodes >= si->hard_max_nodes)) && si->done_depth)
		si->interrupt = 1;

	if (si->sel_depth < ply)
		si->sel_depth = ply;

	struct pstate pstate;
	pstate_init(pos, &pstate);

	if (depth <= 0 && !pstate.checkers)
		return quiescence(pos, ply, alpha, beta, si, &pstate, ss);

	history_store(pos, si->history, ply);

	int32_t eval = VALUE_NONE, best_eval = -VALUE_INFINITE;
	depth = max(0, min(depth, PLY_MAX - 1));

	const int root_node = (ply == 0);
	const int pv_node = (beta != alpha + 1);

	/* root_node implies pv_node. */
	assert(!root_node || pv_node);
	assert(!(pv_node && cut_node));

	if (!root_node) {
		if (pv_node)
			si->pv[ply][ply] = 0;

		/* Draws. */
		if (alpha < 0 && upcoming_repetition(pos, si->history, ply)) {
			alpha = draw(si);
			if (alpha >= beta)
				return alpha;
		}
		if (pos->halfmove >= 100 || repetition(pos, si->history, ply, 1 + pv_node))
			return draw(si);

		/* Mate distance pruning. */
		alpha = max(alpha, -VALUE_MATE + ply);
		beta = min(beta, VALUE_MATE - ply - 1);
		if (alpha >= beta)
			return alpha;
	}

	move_t excluded_move = ss->excluded_move;

	struct transposition *e = excluded_move ? NULL : transposition_probe(si->tt, pos);
	int tthit = e != NULL;
	int32_t tteval = tthit ? adjust_score_mate_get(e->eval, ply, pos->halfmove) : VALUE_NONE;
	int ttbound = tthit ? e->bound : 0;
	int ttdepth = tthit ? e->depth : 0;
	move_t ttmove_unsafe = root_node ? si->pv[0][0] : tthit ? e->move : 0;

	if (!pv_node && tthit && normal_eval(tteval) && ttdepth >= depth && ttbound & (tteval >= beta ? BOUND_LOWER : BOUND_UPPER))
		return tteval;

	move_t ttmove = pseudo_legal(pos, &pstate, &ttmove_unsafe) ? ttmove_unsafe : 0;
	int ttcapture = ttmove ? is_capture(pos, &ttmove) : 0;

	if (pstate.checkers)
		goto skip_pruning;

<<<<<<< HEAD
	int32_t estimated_eval = ss->static_eval = evaluate(pos, si);
	if (tteval != VALUE_NONE && ttbound & (tteval >= estimated_eval ? BOUND_LOWER : BOUND_UPPER))
		estimated_eval = tteval;

=======
#if 1
	ss->eval = evaluate(pos, si);
	if (tteval != VALUE_NONE && ttbound & (tteval >= ss->eval ? BOUND_LOWER : BOUND_UPPER))
		ss->eval = tteval;
#endif

	int improving = (ss - 2)->eval != VALUE_NONE && (ss - 2)->eval < ss->eval;

#if 1
>>>>>>> a0a9a468
	/* Razoring (37+-5 Elo). */
	if (!pv_node && depth <= 8 && ss->eval + razor1 + razor2 * depth * depth < alpha) {
		eval = quiescence(pos, ply, alpha - 1, alpha, si, &pstate, ss);
		if (eval < alpha)
			return eval;
	}

	/* Futility pruning (60+-8 Elo). */
<<<<<<< HEAD
	if (!pv_node && depth <= 6 && estimated_eval - futility * depth > beta)
		return estimated_eval;

=======
#if 1
	if (!pv_node && depth <= 6 && ss->eval - futility * depth > beta)
		return ss->eval;
#else
	if (!pv_node && depth <= 12 && ss->eval - (100 - 40 * (cut_node && !tthit)) * depth + 70 > beta)
		return beta;
#endif
#endif
#if 1
>>>>>>> a0a9a468
	/* Null move pruning (43+-6 Elo). */
	if (!pv_node && (ss - 1)->move && ss->eval >= beta && depth >= 3 && has_sliding_piece(pos)) {
		int reduction = 4;
		int new_depth = clamp(depth - reduction, 1, depth);
		int ep = pos->en_passant;
		do_null_zobrist_key(pos, 0);
		do_null_move(pos, 0);
		ss->move = 0;
		ss->continuation_history_entry = NULL;
		eval = -negamax(pos, new_depth, ply + 1, -beta, -beta + 1, !cut_node, si, ss + 1);
		do_null_zobrist_key(pos, ep);
		do_null_move(pos, ep);
		if (eval >= beta)
			return beta;
	}

#if 0
	if (all_node && depth >= 6 && !ttmove)
		depth--;
#endif

	if (!root_node && depth <= 0)
		return quiescence(pos, ply, alpha, beta, si, &pstate, ss);

skip_pruning:;
	move_t best_move = 0;

	move_t counter_move = 0;
	move_t old_move = (ss - 1)->move;
	if (old_move) {
		int square = move_to(&old_move);
		counter_move = si->counter_move[pos->mailbox[square]][square];
	}
	struct movepicker mp;
	movepicker_init(&mp, 0, pos, &pstate, ttmove, si->killers[ply][0], si->killers[ply][1], counter_move, si, ss);

	move_t move, moves[MOVES_MAX], quiets[MOVES_MAX], captures[MOVES_MAX];
	int n_moves = 0, n_quiets = 0, n_captures = 0;
	int move_index = -1;
	while ((move = next_move(&mp))) {
		if (!legal(pos, &pstate, &move) || move == excluded_move)
			continue;

		move_index++;

#if 1
		if (!root_node) {
			/* Late move pruning (85+-5 Elo). */
			if (move_index >= 4 + depth * depth)
				mp.prune = 1;
		}
#endif

		/* Extensions. */
		int extensions = 0;
#if 1
		if (ply < 2 * si->root_depth) {
#if 1
			if (!root_node && depth >= 5 && move_compare(ttmove, move) && !excluded_move && ttbound & BOUND_LOWER && ttdepth >= depth - 3) {
				int reduction = 3;
				int new_depth = depth - reduction;

				int32_t singular_beta = tteval - 2 * depth;

				ss->excluded_move = move;
				eval = negamax(pos, new_depth, ply, singular_beta - 1, singular_beta, cut_node, si, ss);
				ss->excluded_move = 0;

				/* Singular extension (29+-5 Elo).
				 * If eval < singular_beta we have the following inequalities,
				 * eval < singular_beta < tteval <= exact_eval since tteval is
				 * a lower bound. In particular all moves except ttmove fail
				 * low on [singular_beta - 1, singular_beta] and ttmove is the
				 * single best move by some margin.
				 */
				if (eval < singular_beta)
					extensions = 1;
#if 1
				/* Multi cut (6+-4 Elo).
				 * Now eval >= singular_beta. If also singular_beta >= beta
				 * we get the inequalities
				 * eval >= singular_beta >= beta and we have another move
				 * that fails high. We assume at least one move fails high
				 * on a regular search and we thus return beta.
				 */
#if 1
				else if (singular_beta >= beta && !pstate.checkers)
					return singular_beta;
#endif
				/* We get the following inequalities,
				 * singular_beta < beta <= tteval < exact_eval.
				 */
#if 0
				else if (tteval >= beta && !pstate.checkers) {
					extensions = -1;
				}
#endif
#if 0
				else if (tteval <= alpha && tteval <= eval && !pstate.checkers) {
					extensions = -1;
				}
#endif
#endif
			}
#endif
		}
#endif

		do_zobrist_key(pos, &move);
		do_endgame_key(pos, &move);
		do_move(pos, &move);
		ss->move = move;
		ss->continuation_history_entry = &(si->continuation_history[pos->mailbox[move_to(&move)]][move_to(&move)]);
		si->nodes++;
		do_accumulator(pos, &move);

		int new_depth = depth - 1;

		new_depth += extensions;

		/* Late move reductions. */
		int full_depth_search = 0;
		if (depth >= 2 && !pstate.checkers && move_index >= (1 + pv_node)) {
			int32_t r = late_move_reduction(move_index, depth);
			r += base_lmr;
			r += improving_lmr * improving;
			r -= pv_node_lmr * pv_node;
			r += ttcapture_lmr * ttcapture;
			r += cut_node_lmr * cut_node;

			int lmr_depth = clamp(new_depth - (r / 1024), 1, new_depth + 1);
			/* Since this is a child of either a pv, all, or cut node and it is not the first
			 * child it is an expected cut node. Instead of searching in [-beta, -alpha], we
			 * expect there to be a cut and it should suffice to search in [-alpha - 1, -alpha].
			 */
			eval = -negamax(pos, lmr_depth, ply + 1, -alpha - 1, -alpha, 1, si, ss + 1);

			/* If eval > alpha, then negamax < -alpha but we expected negamax >= -alpha. We
			 * must therefore research this node.
			 */
			if (eval > alpha && new_depth > lmr_depth)
				full_depth_search = 1;
		}
		else {
			/* If this is not a pv node, then alpha = beta + 1, or -beta = -alpha - 1.
			 * Our full depth search will thus search in the full interval [-beta, -alpha].
			 * If this is a pv node and we are not at the first child, then the child is
			 * an expected cut node. We should thus do a full depth search.
			 */
			full_depth_search = !pv_node || move_index;
		}

		/* Do a full depth search of our node. This is no longer neccessarily an expected cut node
		 * since it is possibly the first child of a cut node.
		 */
		if (full_depth_search)
			eval = -negamax(pos, new_depth, ply + 1, -alpha - 1, -alpha, !cut_node || move_index, si, ss + 1);

		/* We should only do this search for new possible pv nodes. There are two cases.
		 * For the first case we are in a pv node and it is our first child, this is a pv
		 * node.
		 * For the second case we are in a pv node and it is not our first child. Our
		 * previous full depth search was expected to fail high but it did not. In fact
		 * eval > alpha again implies negamax < -alpha, but we expected negamax >= -alpha.
		 */
		if (pv_node && (!move_index || (eval > alpha && (root_node || eval < beta))))
			eval = -negamax(pos, new_depth, ply + 1, -beta, -alpha, 0, si, ss + 1);

		undo_zobrist_key(pos, &move);
		undo_endgame_key(pos, &move);
		undo_move(pos, &move);
		undo_accumulator(pos, &move);

		if (si->interrupt)
			return 0;

		assert(eval != VALUE_NONE);
		if (eval > best_eval) {
			best_eval = eval;

			if (eval > alpha) {
				best_move = move;

				if (pv_node)
					store_pv_move(&move, ply, si->pv);

				if (pv_node && eval < beta)
					alpha = eval;
				else
					break;
			}
		}
		moves[n_moves++] = move;
	}
	if (move_index == -1) {
		best_eval = excluded_move ? alpha :
			pstate.checkers ? -VALUE_MATE + ply : 0;
	}
	else if (best_move) {
		for (int i = 0; i < n_moves; i++) {
			if (!move_compare(moves[i], best_move)) {
				if (move_capture(&moves[i]))
					captures[n_captures++] = moves[i];
				else
					quiets[n_quiets++] = moves[i];
			}
		}
		captures[n_captures] = quiets[n_quiets] = 0;
		update_history(si, pos, depth, ply, &best_move, best_eval, beta, captures, quiets, ss);
	}
	int bound = (best_eval >= beta) ? BOUND_LOWER : (pv_node && best_move) ? BOUND_EXACT : BOUND_UPPER;
	if (!excluded_move)
		transposition_store(si->tt, pos, adjust_score_mate_store(best_eval, ply), depth, bound, best_move);
	assert(-VALUE_INFINITE < best_eval && best_eval < VALUE_INFINITE);

	return best_eval;
}

int32_t aspiration_window(struct position *pos, int depth, int verbose, int32_t last, struct searchinfo *si, struct searchstack *ss) {
	int32_t eval = VALUE_NONE;
	int32_t delta = asp + last * last / 16384;
	int32_t alpha = max(last - delta, -VALUE_MATE);
	int32_t beta = min(last + delta, VALUE_MATE);

	while (1) {
		eval = negamax(pos, depth, 0, alpha, beta, 0, si, ss);
		if (si->interrupt)
			break;

		int bound = 0;
		if (eval <= alpha) {
			eval = alpha;
			bound = BOUND_UPPER;
			alpha = max(alpha - delta, -VALUE_MATE);
			beta = (alpha + 3 * beta) / 4;
		}
		else if (eval >= beta) {
			eval = beta;
			bound = BOUND_LOWER;
			beta = min(beta + delta, VALUE_MATE);
		}
		else {
			return eval;
		}

		if (verbose)
			print_info(pos, si, depth, eval, bound);

		delta += delta / 3;
	}
	return eval;
}

int32_t search(struct position *pos, int depth, int verbose, struct timeinfo *ti, move_t move[2], struct transpositiontable *tt, struct history *history, int iterative) {
	assert(option_history == (history != NULL));
	if (depth <= 0)
		depth = PLY_MAX;
	depth = min(depth, PLY_MAX / 2);

	struct searchinfo si = { 0 };
	si.ti = ti;
	si.max_nodes = ti->nodes;
	si.hard_max_nodes = ti->nodes;
	si.tt = tt;
	si.history = history;

	struct searchstack realss[PLY_MAX + 4] = { 0 };
	for (int i = 0; i < PLY_MAX + 4; i++)
		realss[i].eval = VALUE_NONE;
	struct searchstack *ss = &realss[4];

	time_init(pos, si.ti);

	if (!option_deterministic)
		si.seed = time_now();

	int32_t eval = VALUE_NONE;

	refresh_accumulator(pos, 0);
	refresh_accumulator(pos, 1);
	refresh_endgame_key(pos);
	refresh_zobrist_key(pos);

	if (verbose)
		print_nnue_info();

	move_t best_move = 0, ponder_move = 0;
	for (int d = iterative ? 1 : depth; d <= depth; d++) {
		si.root_depth = d;
		si.sel_depth = 1;

		/* Minimum seems to be around d <= 5. */
		if (d <= aspiration_depth || !iterative)
			eval = negamax(pos, d, 0, -VALUE_MATE, VALUE_MATE, 0, &si, ss);
		else
			eval = aspiration_window(pos, d, verbose, eval, &si, ss);

		/* 16 elo.
		 * Use move even from a partial and interrupted search.
		 */
		best_move = si.pv[0][0];
		ponder_move = si.pv[0][1];

		if (si.interrupt || (si.max_nodes && si.nodes >= si.max_nodes))
			break;

		si.done_depth = d;

		if (verbose)
			print_info(pos, &si, d, eval, 0);

		if (stop_searching(si.ti, best_move))
			break;
	}

	/* We are not allowed to exit the search before either a ponderhit
	 * or stop command. Both of these commands will set uciponder to 0.
	 */
	while (atomic_load_explicit(&uciponder, memory_order_relaxed));

	if (move) {
		move[0] = best_move;
		move[1] = ponder_move;
	}

	return eval;
}

void search_init(void) {
	for (int i = 1; i < PLY_MAX; i++)
		/* sqrt(C) * log(i) */
		reductions[i] = (int)(red * log(i));

#ifndef NDEBUG
	search_init_done = 1;
#endif
}<|MERGE_RESOLUTION|>--- conflicted
+++ resolved
@@ -440,22 +440,12 @@
 	if (pstate.checkers)
 		goto skip_pruning;
 
-<<<<<<< HEAD
-	int32_t estimated_eval = ss->static_eval = evaluate(pos, si);
-	if (tteval != VALUE_NONE && ttbound & (tteval >= estimated_eval ? BOUND_LOWER : BOUND_UPPER))
-		estimated_eval = tteval;
-
-=======
-#if 1
 	ss->eval = evaluate(pos, si);
 	if (tteval != VALUE_NONE && ttbound & (tteval >= ss->eval ? BOUND_LOWER : BOUND_UPPER))
 		ss->eval = tteval;
-#endif
 
 	int improving = (ss - 2)->eval != VALUE_NONE && (ss - 2)->eval < ss->eval;
 
-#if 1
->>>>>>> a0a9a468
 	/* Razoring (37+-5 Elo). */
 	if (!pv_node && depth <= 8 && ss->eval + razor1 + razor2 * depth * depth < alpha) {
 		eval = quiescence(pos, ply, alpha - 1, alpha, si, &pstate, ss);
@@ -464,21 +454,9 @@
 	}
 
 	/* Futility pruning (60+-8 Elo). */
-<<<<<<< HEAD
-	if (!pv_node && depth <= 6 && estimated_eval - futility * depth > beta)
-		return estimated_eval;
-
-=======
-#if 1
 	if (!pv_node && depth <= 6 && ss->eval - futility * depth > beta)
 		return ss->eval;
-#else
-	if (!pv_node && depth <= 12 && ss->eval - (100 - 40 * (cut_node && !tthit)) * depth + 70 > beta)
-		return beta;
-#endif
-#endif
-#if 1
->>>>>>> a0a9a468
+
 	/* Null move pruning (43+-6 Elo). */
 	if (!pv_node && (ss - 1)->move && ss->eval >= beta && depth >= 3 && has_sliding_piece(pos)) {
 		int reduction = 4;
