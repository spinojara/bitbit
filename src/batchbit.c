--- conflicted
+++ resolved
@@ -79,27 +79,22 @@
 	char result = RESULT_UNKNOWN;
 	while (batch->size < dataloader->requested_size) {
 		move_t move = 0;
-<<<<<<< HEAD
 		if (read_move(dataloader->f, &move)) {
 			fseek(dataloader->f, 0, SEEK_SET);
 			continue;
 		}
-=======
-		read_move(dataloader->f, &move);
->>>>>>> b37f16f6
 		if (move) {
 			do_move(dataloader->pos, &move);
 		}
 		else {
-<<<<<<< HEAD
 			if (read_position(dataloader->f, dataloader->pos)) {
 				fseek(dataloader->f, 0, SEEK_SET);
 				continue;
 			}
-=======
-			read_position(dataloader->f, dataloader->pos);
-			read_result(dataloader->f, &result);
->>>>>>> b37f16f6
+			if (read_result(dataloader->f, &result)) {
+				fseek(dataloader->f, 0, SEEK_SET);
+				continue;
+			}
 		}
 
 		int32_t eval = VALUE_NONE;
@@ -113,12 +108,9 @@
 			continue;
 
 		batch->eval[batch->size] = ((float)(FV_SCALE * eval)) / (127 * 64);
-<<<<<<< HEAD
 		batch->bucket[batch->size] = get_bucket(dataloader->pos);
-=======
 		batch->result[batch->size] = result != RESULT_UNKNOWN ? ((2 * dataloader->pos->turn - 1) * result + 1.0) / 2.0 : 0.5;
 
->>>>>>> b37f16f6
 		int index, square;
 		//const int king_square[] = { orient_horizontal(BLACK, ctz(dataloader->pos->piece[BLACK][KING])), orient_horizontal(WHITE, ctz(dataloader->pos->piece[WHITE][KING])) };
 		int king_square[] = { ctz(dataloader->pos->piece[BLACK][KING]), ctz(dataloader->pos->piece[WHITE][KING]) };
