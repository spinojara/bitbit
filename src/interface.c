/* bitbit, a bitboard based chess engine written in c.
 * Copyright (C) 2022 Isak Ellmer
 *
 * This program is free software: you can redistribute it and/or modify
 * it under the terms of the GNU General Public License as published by
 * the Free Software Foundation, either version 3 of the License, or
 * (at your option) any later version.
 * * This program is distributed in the hope that it will be useful, * but WITHOUT ANY WARRANTY; without even the implied warranty of
 * MERCHANTABILITY or FITNESS FOR A PARTICULAR PURPOSE.  See the
 * GNU General Public License for more details.
 *
 * You should have received a copy of the GNU General Public License
 * along with this program.  If not, see <https://www.gnu.org/licenses/>.
 */

#include "interface.h"

#include <stdlib.h>
#include <stdio.h>
#include <stdint.h>
#include <inttypes.h>
#include <time.h>
#include <string.h>

#include "bitboard.h"
#include "util.h"
#include "position.h"
#include "move.h"
#include "perft.h"
#include "evaluate.h"
#include "hash_table.h"
#include "version.h"

struct func {
	char *name;
	int (*ptr)(struct arg *arg);
};

struct move_linked {
	move *move;
	struct move_linked *next;
	struct move_linked *previous;
};

struct position *pos = NULL;
struct move_linked *move_last = NULL;

void move_next(move m) {
	if (!move_last) {
		move_last = malloc(sizeof(struct move_linked));
		move_last->previous = NULL;
	}
	else {
		move_last->next = malloc(sizeof(struct move_linked));
		move_last->next->previous = move_last;
		move_last = move_last->next;
	}
	move_last->next = NULL;
	move_last->move = malloc(sizeof(move));
	*(move_last->move) = m;
}

void move_previous() {
	if (!move_last)
		return;
	free(move_last->move);
	if (!move_last->previous) {
		free(move_last);
		move_last = NULL;
	}
	else {
		move_last = move_last->previous;
		free(move_last->next);
		move_last->next = NULL;
	}
}

int interface_help(struct arg *arg) {
	UNUSED(arg);
	printf(
	"The following commands are available in bitbit:\n"
	"exit\n"
	"help\n"
	"version\n"
	"clear [-h]\n"
	"setpos [-r] [fen]\n"
	"domove [-fr] [move]\n"
	"perft [-tv] [depth]\n"
	"eval [-hmtv] [depth]\n"
	"print [-v]\n"
	);
	return 0;
}

int interface_domove(struct arg *arg) {
	UNUSED(arg);
	if (arg->f) {
		/* should check if king can now be captured */
		swap_turn(pos);
	}
	else if (arg->r) {
		if (move_last) {
			undo_move_zobrist(pos, move_last->move);
			move_previous();
		}
		else {
			printf("error: no move to undo\n");
		}
	}
	else if (arg->argc < 2) {
		return 2;
	}
	else {
		move_next(string_to_move(pos, arg->argv[1]));
		if (*(move_last->move)) {
			do_move_zobrist(pos, move_last->move);
		}
		else {
			move_previous();
			return 3;
		}
	}
	return 0;
}

int interface_perft(struct arg *arg) {
	UNUSED(arg);
	if (arg->argc < 2) {
		return 2;
	}
	else {
		if (string_is_int(arg->argv[1])) {
			clock_t t = clock();
			uint64_t p = perft(pos, atoi(arg->argv[1]), 1, arg->v);
			t = clock() - t;
			if (arg->t) {
				printf("time: %.2f\n", (double)t / CLOCKS_PER_SEC);
				if (t != 0)
					printf("mpns: %i\n", (int)(p * CLOCKS_PER_SEC / (t * 1000000)));
			}
		}
		else {
			return 3;
		}
	}
	return 0;
}

int interface_setpos(struct arg *arg) {
	UNUSED(arg);
	if (arg->r) {
		random_pos(pos, 32);
		while (move_last)
			move_previous();
	}
	else if (arg->argc < 2) {
		return 2;
	}
	else {
		if (fen_is_ok(arg->argc - 1, arg->argv + 1)) {
			pos_from_fen(pos, arg->argc - 1, arg->argv + 1);
			while (move_last)
				move_previous();
		}
		else {
			return 3;
		}
	}
	return 0;
}

int interface_clear(struct arg *arg) {
	UNUSED(arg);
	if (arg->h)
		hash_table_clear();
	else
<<<<<<< HEAD
#if defined(_WIN32)
		if (system("cls"))
#else
		if (system("clear"))
#endif
			return 1;
	return 0;
=======
		printf("\033[1;1H\033[2J");
	return 1;
>>>>>>> 347a9827
}

int interface_exit(struct arg *arg) {
	UNUSED(arg);
	return 1;
}

int interface_print(struct arg *arg) {
	UNUSED(arg);
	print_position(pos);
	if (arg->v) {
		char t[128];
		printf("turn: %c\n", "bw"[pos->turn]);
		printf("castling: %s\n", castle_string(t, pos->castle));
		printf("en passant: %s\n", pos->en_passant ? algebraic(t, pos->en_passant) : "-");
		printf("halfmove: %i\n", pos->halfmove);
		printf("fullmove: %i\n", pos->fullmove);
		printf("zobrist key: ");
		print_binary(pos->zobrist_key);
		printf("\n");
		printf("fen: %s\n", pos_to_fen(t, pos));
	}
	return 0;
}

int interface_eval(struct arg *arg) {
	UNUSED(arg);
	if (arg->argc < 2) {
		return 2;
	}
	else {
		if (string_is_int(arg->argv[1])) {
			uint64_t s;
			move *m = malloc(sizeof(move));
			clock_t t = clock();
			if (arg->h)
				s = evaluate_hash(pos, atoi(arg->argv[1]), m, arg->v);
			else
				s = evaluate(pos, atoi(arg->argv[1]), m, arg->v);
			t = clock() - t;
			/* arg->v already sent to evaluate */
			if (!arg->v) {
				printf("%.2f ", (double)s / 100);
				print_move(m);
				printf("\n");
			}
			if (arg->t)
				printf("time: %.2f\n", (double)t / CLOCKS_PER_SEC);
			if (arg->m && *m) {
				move_next(*m);
				do_move_zobrist(pos, move_last->move);
			}
			free(m);
		}
		else {
			return 3;
		}
	}
	return 0;
}

int interface_version(struct arg *arg) {
	UNUSED(arg);

	printf("bitbit Copyright (C) 2022 Isak Ellmer  \n");
	printf("c compiler: %s\n", compiler);
	printf("environment: %s\n", environment);
	char t[8];
	printf("compilation date: %s\n", date(t));
	printf("hash table size: %" PRIu64 "B\n", (hash_table_size_bytes()
							/ sizeof(struct hash_entry))
			 				* sizeof(struct hash_entry));
	printf("hash entry size: %" PRIu64 "B\n", sizeof(struct hash_entry));

	return 0;
}

struct func func_arr[] = {
	{ "help",    interface_help,    },
	{ "domove",  interface_domove,  },
	{ "perft",   interface_perft,   },
	{ "setpos",  interface_setpos,  },
	{ "clear",   interface_clear,   },
	{ "exit",    interface_exit,    },
	{ "print",   interface_print,   },
	{ "eval",    interface_eval,    },
	{ "version", interface_version, },
};

int parse(int *argc, char ***argv) {
	struct arg *arg = calloc(1, sizeof(struct arg));
	if (!arg)
		return 0;

	int i, j, l;
	int ret = -1;
	char *c;
	if (*argc > 1) {
		/* get arg->argc */
		arg->argc = 0;
		for (l = 1; l < *argc; l++) {
			if ((*argv)[l][0] != '-' || strlen((*argv)[l]) == 1)
				arg->argc++;
			if ((*argv)[l][0] == ',') {
				arg->argc--;
				break;
			}
		}

		if (!arg->argc) {
			*argc = 1;
			goto end_early;
		}

		arg->argv = malloc(arg->argc * sizeof(char *));

		/* get arg->argv */
		for (i = 0, j = 1; i + j < *argc; ) {
			if ((*argv)[i + j][0] == '-' && strlen((*argv)[i + j]) != 1) {
				for (c = (*argv)[i + j] + 1; *c != '\0'; c++) {
					switch (*c) {
					case 'v':
						arg->v = 1;
						break;
					case 't':
						arg->t = 1;
						break;
					case 'r':
						arg->r = 1;
						break;
					case 'f':
						arg->f = 1;
						break;
					case 'm':
						arg->m = 1;
						break;
					case 'h':
						arg->h = 1;
						break;
					}
				}
				j++;
				continue;
			}
			if (i >= arg->argc)
				break;
			/* strlen + 1 for null character */
			arg->argv[i] = malloc((strlen((*argv)[i + j]) + 1) * sizeof(char));
			strcpy(arg->argv[i], (*argv)[i + j]);
			i++;
		}

		*argc -= l;
		*argv += l;
	}
	else {
		char line[BUFSIZ];
		/* prompt */
		printf("> ");
		if (!fgets(line, sizeof(line), stdin)) {
			ret = 1;
			goto end_early;
		}

		/* get arg->argc and flags */
		arg->argc = 0;
		for (i = 0, j = 0, c = line; *c != '\0'; c++) {
			switch (*c) {
			case '\n':
				break;
			case ' ':
				i = 0;
				j = 0;
				break;
			case '-':
				if (!i) {
					/* will not cause segmentation fault */
					switch (c[1]) {
					case '\0':
					case '\n':
					case ' ':
						break;
					default:
						j = 1;
					}
				}
				if (j)
					break;
				/* fallthrough */
			default:
				if (!i && !j) {
					i = 1;
					arg->argc++;
				}
				else if (j) {
					switch (*c) {
						case 'v':
							arg->v = 1;
							break;
						case 't':
							arg->t = 1;
							break;
						case 'r':
							arg->r = 1;
							break;
						case 'f':
							arg->f = 1;
							break;
						case 'm':
							arg->m = 1;
							break;
						case 'h':
							arg->h = 1;
							break;
					}
				}
			}
		}

		if (!arg->argc)
			goto end_early;

		arg->argv = malloc(arg->argc * sizeof(char *));

		/* get arg->argv */
		for (i = 1, j = 0, c = line; *c != '\0'; c++) {
			switch (*c) {
			case '\n':
				break;
			case ' ':
				i = 1;
				break;
			case '-':
				if (i) {
					/* will not cause segmentation fault */
					switch (c[1]) {
					case '\0':
					case '\n':
					case ' ':
						break;
					default:
						i = 0;
					}
				}
				/* fallthrough */
			default:
				if (i) {
					int t = find_char(c, ' ');
					if (t == -1)
						t = find_char(c, '\n');
					if (t == -1)
						t = find_char(c, '\0');
					arg->argv[j] = malloc((t + 1) * sizeof(char));
					strncpy(arg->argv[j], c, t);
					arg->argv[j][t] = '\0';
					j++;
				}
				i = 0;
			}
		}
	}

	ret = -1;
	if (arg->argc) {
		for (unsigned long k = 0; k < SIZE(func_arr); k++)
			if (strcmp(func_arr[k].name, arg->argv[0]) == 0)
				ret = func_arr[k].ptr(arg);
		if (ret == -1)
			printf("unknown command: %s\n", arg->argv[0]);
	}
	if (ret == 2)
		printf("error: missing argument\n");
	else if (ret == 3)
		printf("error: bad argument\n");
	else if (ret == 4)
		printf("error: missing flag\n");
end_early:;
	for (i = 0; i < arg->argc; i++)
		if (arg->argv[i])
			free(arg->argv[i]);
	if (arg->argv)
		free(arg->argv);
	free(arg);
	return ret;
}

void interface(int argc, char **argv) {
	printf("\33[2Kbitbit Copyright (C) 2022 Isak Ellmer\n");
	while (parse(&argc, &argv) != 1);
}

void interface_init() {
	char *fen[] = { "rnbqkbnr/pppppppp/8/8/8/8/PPPPPPPP/RNBQKBNR", "w", "KQkq", "-", "0", "1", };
	pos = malloc(sizeof(struct position));
	pos_from_fen(pos, SIZE(fen), fen);
}

void interface_term() {
	free(pos);
	while (move_last)
		move_previous();
}<|MERGE_RESOLUTION|>--- conflicted
+++ resolved
@@ -174,18 +174,8 @@
 	if (arg->h)
 		hash_table_clear();
 	else
-<<<<<<< HEAD
-#if defined(_WIN32)
-		if (system("cls"))
-#else
-		if (system("clear"))
-#endif
-			return 1;
-	return 0;
-=======
 		printf("\033[1;1H\033[2J");
 	return 1;
->>>>>>> 347a9827
 }
 
 int interface_exit(struct arg *arg) {
