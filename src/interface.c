--- conflicted
+++ resolved
@@ -253,38 +253,6 @@
 	return EXIT_LOOP;
 }
 
-<<<<<<< HEAD
-int interface_eval(struct arg *arg) {
-	UNUSED(arg);
-	if (arg->argc < 2) {
-		evaluate(pos, 255, NULL, flag(arg, 'v'), -1, history);
-	}
-	else {
-		if (str_is_int(arg->argv[1]) && str_to_int(arg->argv[1]) >= 0) {
-			move m[1];
-			clock_t t = clock();
-			int16_t eval;
-			if (flag(arg, 'd'))
-				eval = evaluate(pos, str_to_int(arg->argv[1]), m, flag(arg, 'v'), -1, history);
-			else
-				eval = evaluate(pos, 255, m, flag(arg, 'v'), str_to_int(arg->argv[1]) * 1000, history);
-			t = clock() - t;
-			if (flag(arg, 't'))
-				printf("\rtime: %.2f\n", (double)t / CLOCKS_PER_SEC);
-			if (flag(arg, 'm') && *m && (interrupt < 2 || t >= CLOCKS_PER_SEC * (str_to_int(arg->argv[1]))))
-				move_next(&pos, &history, *m);
-			if (interrupt)
-				return DONE;
-			if (!flag(arg, 'v')) {
-				char str[8];
-				if (is_legal(pos, m))
-					printf("%+.2f %s\n", (double)eval / 100, move_str_pgn(str, pos, m));
-			}
-		}
-		else {
-			return ERR_BAD_ARG;
-		}
-=======
 int interface_go(int argc, char **argv) {
 	UNUSED(argc);
 	UNUSED(argv);
@@ -309,7 +277,6 @@
 			binc = str_to_int(argv[i + 1]);
 		if (strcmp(argv[i], "movetime") == 0 && str_is_int(argv[i + 1]))
 			movetime = str_to_int(argv[i + 1]);
->>>>>>> 891f959a
 	}
 	evaluate(pos, depth, 1, pos->turn ? wtime : btime, movetime, history);
 	return DONE;
