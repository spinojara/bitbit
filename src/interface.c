/* bitbit, a bitboard based chess engine written in c.
 * Copyright (C) 2022 Isak Ellmer
 *
 * This program is free software: you can redistribute it and/or modify
 * it under the terms of the GNU General Public License as published by
 * the Free Software Foundation, either version 3 of the License, or
 * (at your option) any later version.
 * * This program is distributed in the hope that it will be useful, * but WITHOUT ANY WARRANTY; without even the implied warranty of
 * MERCHANTABILITY or FITNESS FOR A PARTICULAR PURPOSE.  See the
 * GNU General Public License for more details.
 *
 * You should have received a copy of the GNU General Public License
 * along with this program.  If not, see <https://www.gnu.org/licenses/>.
 */

#include "interface.h"

#include <stdlib.h>
#include <stdio.h>
#include <stdint.h>
#include <inttypes.h>
#include <time.h>
#include <string.h>

#include "bitboard.h"
#include "util.h"
#include "position.h"
#include "perft.h"
#include "evaluate.h"
#include "transposition_table.h"
#include "version.h"
#include "interrupt.h"

#define DONE 0
#define EXIT_LOOP 1
#define ERR_MISS_ARG 2
#define ERR_BAD_ARG 3
#define ERR_MISS_FLAG 4

struct func {
	char *name;
	int (*ptr)(struct arg *arg);
};

struct position *pos = NULL;
struct history *history = NULL;

void move_next(move m) {
	struct history *t = history;
	history = malloc(sizeof(struct history));
	history->previous = t;
	history->move = malloc(sizeof(move));
	history->pos = malloc(sizeof(struct position));
	copy_position(history->pos, pos);
	*(history->move) = m;
	do_move(pos, history->move);
}

void move_previous() {
	if (!history)
		return;
	undo_move(pos, history->move);
	struct history *t = history;
	history = history->previous;
	free(t->move);
	free(t->pos);
	free(t);
}

int interface_help(struct arg *arg) {
	UNUSED(arg);
	printf(
	"The following commands are available in bitbit:\n"
	"exit\n"
	"help\n"
	"version\n"
	"clear\n"
	"setpos [-r] [fen]\n"
	"domove [-fr] [move]\n"
	"perft [-tv] [depth]\n"
	"eval [-dmtv] [depth]\n"
	"print [-v]\n"
	"tt [-es] [size]\n"
	);
	return DONE;
}

int interface_domove(struct arg *arg) {
	UNUSED(arg);
	if (arg->f) {
		/* should check if king can now be captured */
		swap_turn(pos);
	}
	else if (arg->r) {
		if (history) {
			move_previous();
		}
		else {
			printf("error: no move to undo\n");
		}
	}
	else if (arg->argc < 2) {
		return ERR_MISS_ARG;
	}
	else {
		if (string_to_move(pos, arg->argv[1]))
			move_next(string_to_move(pos, arg->argv[1]));
		else
			return ERR_BAD_ARG;
	}
	return DONE;
}

int interface_perft(struct arg *arg) {
	UNUSED(arg);
	if (arg->argc < 2) {
		return ERR_MISS_ARG;
	}
	else {
		if (str_is_int(arg->argv[1]) && str_to_int(arg->argv[1]) >= 0) {
			clock_t t = clock();
			uint64_t p = perft(pos, str_to_int(arg->argv[1]), arg->v);
			t = clock() - t;
			if (!interrupt)
			printf("nodes: %" PRIu64 "\n", p);
			if (arg->t && !interrupt) {
				printf("time: %.2f\n", (double)t / CLOCKS_PER_SEC);
				if (t != 0)
					printf("mpns: %" PRIu64 "\n",
						(p * CLOCKS_PER_SEC / ((uint64_t)t * 1000000)));
			}
		}
		else {
			return ERR_BAD_ARG;
		}
	}
	return DONE;
}

int interface_setpos(struct arg *arg) {
	UNUSED(arg);
	if (arg->i) {
		interactive_setpos(pos);
		while(history)
			move_previous();
	}
	else if (arg->r) {
		random_pos(pos, 32);
		while (history)
			move_previous();
	}
	else if (arg->argc < 2) {
		return ERR_MISS_ARG;
	}
	else {
		if (fen_is_ok(arg->argc - 1, arg->argv + 1)) {
			pos_from_fen(pos, arg->argc - 1, arg->argv + 1);
			while (history)
				move_previous();
		}
		else {
			return ERR_BAD_ARG;
		}
	}
	return DONE;
}

int interface_clear(struct arg *arg) {
	UNUSED(arg);
	printf("\033[1;1H\033[2J");
	return DONE;
}

int interface_exit(struct arg *arg) {
	UNUSED(arg);
	return EXIT_LOOP;
}

int interface_print(struct arg *arg) {
	UNUSED(arg);
	if (arg->h) {
		print_history_pgn(history);
		return DONE;
	}
	print_position(pos);
	if (arg->v) {
		char t[128];
		printf("turn: %c\n", "bw"[pos->turn]);
		printf("castling: %s\n", castle_string(t, pos->castle));
		printf("en passant: %s\n", pos->en_passant ? algebraic(t, pos->en_passant) : "-");
		printf("halfmove: %i\n", pos->halfmove);
		printf("fullmove: %i\n", pos->fullmove);
		printf("zobrist key: ");
		print_binary(pos->zobrist_key);
		printf("\n");
		printf("fen: %s\n", pos_to_fen(t, pos));
	}
	return DONE;
}

int interface_eval(struct arg *arg) {
	UNUSED(arg);
	if (arg->argc < 2) {
		evaluate(pos, 255, NULL, arg->v, -1, history);
	}
	else {
		if (str_is_int(arg->argv[1]) && str_to_int(arg->argv[1]) >= 0) {
			move *m = malloc(sizeof(move));
			clock_t t = clock();
			if (arg->d)
<<<<<<< HEAD
				evaluate(pos, str_to_int(arg->argv[1]), m, arg->v, -1, move_last);
			else
				evaluate(pos, 255, m, arg->v, str_to_int(arg->argv[1]), move_last);
=======
				evaluate(pos, atoi(arg->argv[1]), m, arg->v, -1, history);
			else
				evaluate(pos, 255, m, arg->v, atoi(arg->argv[1]), history);
>>>>>>> 094ba478
			t = clock() - t;
			if (arg->t)
				printf("time: %.2f\n", (double)t / CLOCKS_PER_SEC);
			if (arg->m && *m && interrupt < 2) {
				move_next(*m);
			}
			free(m);
		}
		else {
			return ERR_BAD_ARG;
		}
	}
	return DONE;
}

int interface_version(struct arg *arg) {
	UNUSED(arg);

	printf("bitbit " MACRO_VALUE(VERSION) "\n");
	printf("Copyright (C) 2022 Isak Ellmer  \n");
	printf("c compiler: %s\n", compiler);
	printf("environment: %s\n", environment);
	char t[8];
	printf("compilation date: %s\n", date(t));
	printf("transposition table size: ");
	transposition_table_size_print(TT);
	printf("\ntransposition entry size: %" PRIu64 "B\n", sizeof(struct transposition));

	return DONE;
}

int interface_tt(struct arg *arg) {
	UNUSED(arg);

	if (arg->e) {
		transposition_table_clear();
		return DONE;
	}
	if (arg->s) {
		if (arg->argc < 2) {
			transposition_table_size_print(log_2(transposition_table_size() *
						sizeof(struct transposition)));
			printf("\n%d%%\n", transposition_table_occupancy());
			return DONE;
		}
		else {
			if (!str_is_int(arg->argv[1]))
				return ERR_BAD_ARG;
			int ret = allocate_transposition_table(str_to_int(arg->argv[1]));
			if (ret == 1)
				return ERR_BAD_ARG;
			if (ret == 2)
				return EXIT_LOOP;
			return DONE;
		}
	}
	return ERR_MISS_FLAG;
}

struct func func_arr[] = {
	{ "help",    interface_help,    },
	{ "domove",  interface_domove,  },
	{ "perft",   interface_perft,   },
	{ "setpos",  interface_setpos,  },
	{ "clear",   interface_clear,   },
	{ "exit",    interface_exit,    },
	{ "print",   interface_print,   },
	{ "eval",    interface_eval,    },
	{ "version", interface_version, },
	{ "tt",      interface_tt,      },
};

void handler(int num);

int parse(int *argc, char ***argv) {
	struct arg *arg = calloc(1, sizeof(struct arg));
	if (!arg)
		return DONE;

	int i, j, l;
	int ret = -1;
	char *c;
	if (*argc > 1) {
		/* get arg->argc */
		arg->argc = 0;
		for (l = 1; l < *argc; l++) {
			if ((*argv)[l][0] != '-' || find_char("0123456789", (*argv)[l][1]) != -1 || (*argv)[l][1] == '\0')
				arg->argc++;
			if ((*argv)[l][0] == ',') {
				arg->argc--;
				break;
			}
		}

		if (!arg->argc) {
			*argc = 1;
			goto end_early;
		}

		arg->argv = malloc(arg->argc * sizeof(char *));

		/* get arg->argv */
		for (i = 0, j = 1; i + j < *argc; ) {
			if ((*argv)[i + j][0] == '-' && find_char("0123456789", (*argv)[i + j][1]) == -1 && (*argv)[i + j][1] != '\0') {
				for (c = (*argv)[i + j] + 1; *c != '\0'; c++) {
					switch (*c) {
					case 'v':
						arg->v = 1;
						break;
					case 't':
						arg->t = 1;
						break;
					case 'r':
						arg->r = 1;
						break;
					case 'f':
						arg->f = 1;
						break;
					case 'm':
						arg->m = 1;
						break;
					case 'h':
						arg->h = 1;
						break;
					case 's':
						arg->s = 1;
						break;
					case 'e':
						arg->e = 1;
						break;
					case 'i':
						arg->i = 1;
						break;
					case 'd':
						arg->d = 1;
						break;
					}
				}
				j++;
				continue;
			}
			if (i >= arg->argc)
				break;
			/* strlen + 1 for null character */
			arg->argv[i] = malloc((strlen((*argv)[i + j]) + 1) * sizeof(char));
			strcpy(arg->argv[i], (*argv)[i + j]);
			i++;
		}

		*argc -= l;
		*argv += l;
	}
	else {
		char line[BUFSIZ];
		/* prompt */
		printf("\r\33[2K> ");
		if (!fgets(line, sizeof(line), stdin)) {
			ret = 1;
			goto end_early;
		}

		/* get arg->argc and flags */
		arg->argc = 0;
		for (i = 0, j = 0, c = line; *c != '\0'; c++) {
			switch (*c) {
			case '\n':
				break;
			case ' ':
				i = 0;
				j = 0;
				break;
			case '-':
				if (!i) {
					/* will not cause segmentation fault */
					switch (c[1]) {
					case '\0':
					case '\n':
					case ' ':
					case '0':
					case '1':
					case '2':
					case '3':
					case '4':
					case '5':
					case '6':
					case '7':
					case '8':
					case '9':
						break;
					default:
						j = 1;
					}
				}
				if (j)
					break;
				/* fallthrough */
			default:
				if (!i && !j) {
					i = 1;
					arg->argc++;
				}
				else if (j) {
					switch (*c) {
						case 'v':
							arg->v = 1;
							break;
						case 't':
							arg->t = 1;
							break;
						case 'r':
							arg->r = 1;
							break;
						case 'f':
							arg->f = 1;
							break;
						case 'm':
							arg->m = 1;
							break;
						case 'h':
							arg->h = 1;
							break;
						case 's':
							arg->s = 1;
							break;
						case 'e':
							arg->e = 1;
							break;
						case 'i':
							arg->i = 1;
							break;
						case 'd':
							arg->d = 1;
							break;
					}
				}
			}
		}

		if (!arg->argc)
			goto end_early;

		arg->argv = malloc(arg->argc * sizeof(char *));

		/* get arg->argv */
		for (i = 1, j = 0, c = line; *c != '\0'; c++) {
			switch (*c) {
			case '\n':
				break;
			case ' ':
				i = 1;
				break;
			case '-':
				if (i) {
					/* will not cause segmentation fault */
					switch (c[1]) {
					case '\0':
					case '\n':
					case ' ':
					case '0':
					case '1':
					case '2':
					case '3':
					case '4':
					case '5':
					case '6':
					case '7':
					case '8':
					case '9':
						break;
					default:
						i = 0;
					}
				}
				/* fallthrough */
			default:
				if (i) {
					int t = find_char(c, ' ');
					if (t == -1)
						t = find_char(c, '\n');
					if (t == -1)
						t = find_char(c, '\0');
					arg->argv[j] = malloc((t + 1) * sizeof(char));
					strncpy(arg->argv[j], c, t);
					arg->argv[j][t] = '\0';
					j++;
				}
				i = 0;
			}
		}
	}

	interrupt = 0;
	ret = -1;
	if (arg->argc) {
		for (unsigned long k = 0; k < SIZE(func_arr); k++)
			if (strcmp(func_arr[k].name, arg->argv[0]) == 0)
				ret = func_arr[k].ptr(arg);
		if (ret == -1)
			printf("unknown command: %s\n", arg->argv[0]);
	}
	if (ret == ERR_MISS_ARG)
		printf("error: missing argument\n");
	else if (ret == ERR_BAD_ARG)
		printf("error: bad argument\n");
	else if (ret == ERR_MISS_FLAG)
		printf("error: missing flag\n");
end_early:;
	for (i = 0; i < arg->argc; i++)
		if (arg->argv[i])
			free(arg->argv[i]);
	if (arg->argv)
		free(arg->argv);
	free(arg);
	return ret;
}

void interface(int argc, char **argv) {
	printf("\33[2Kbitbit Copyright (C) 2022 Isak Ellmer\n");
	while (parse(&argc, &argv) != 1);
}

void interface_init() {
	char *fen[] = { "rnbqkbnr/pppppppp/8/8/8/8/PPPPPPPP/RNBQKBNR", "w", "KQkq", "-", "0", "1", };
	pos = malloc(sizeof(struct position));
	pos_from_fen(pos, SIZE(fen), fen);
}

void interface_term() {
	free(pos);
	while (history)
		move_previous();
}<|MERGE_RESOLUTION|>--- conflicted
+++ resolved
@@ -208,15 +208,9 @@
 			move *m = malloc(sizeof(move));
 			clock_t t = clock();
 			if (arg->d)
-<<<<<<< HEAD
-				evaluate(pos, str_to_int(arg->argv[1]), m, arg->v, -1, move_last);
+				evaluate(pos, str_to_int(arg->argv[1]), m, arg->v, -1, history);
 			else
-				evaluate(pos, 255, m, arg->v, str_to_int(arg->argv[1]), move_last);
-=======
-				evaluate(pos, atoi(arg->argv[1]), m, arg->v, -1, history);
-			else
-				evaluate(pos, 255, m, arg->v, atoi(arg->argv[1]), history);
->>>>>>> 094ba478
+				evaluate(pos, 255, m, arg->v, str_to_int(arg->argv[1]), history);
 			t = clock() - t;
 			if (arg->t)
 				printf("time: %.2f\n", (double)t / CLOCKS_PER_SEC);
