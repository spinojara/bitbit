--- conflicted
+++ resolved
@@ -275,13 +275,8 @@
 	if (!arg)
 		return 0;
 
-<<<<<<< HEAD
 	int i, j, l;
-	int ret = 1;
-=======
-	int i, j;
 	int ret = -1;
->>>>>>> 446288eb
 	char *c;
 	if (*argc > 1) {
 		/* get arg->argc */
