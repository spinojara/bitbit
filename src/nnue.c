--- conflicted
+++ resolved
@@ -33,16 +33,13 @@
 #include "io.h"
 #include "nnuefile.h"
 
-<<<<<<< HEAD
 #ifdef VNNI
 #define AVX2
 #endif
-=======
 #ifndef NDEBUG
 int nnue_init_done = 0;
 #endif
 
->>>>>>> 5d81d2a5
 #ifdef AVX2
 #include <immintrin.h>
 #endif
@@ -265,12 +262,8 @@
 #endif
 }
 
-<<<<<<< HEAD
 static inline void add_index(unsigned index, int16_t accumulation[2][K_HALF_DIMENSIONS], int32_t psqtaccumulation[2][8], int turn) {
-=======
-static inline void add_index(unsigned index, int16_t accumulation[2][K_HALF_DIMENSIONS], int32_t psqtaccumulation[2], int turn) {
 	assert(nnue_init_done);
->>>>>>> 5d81d2a5
 	const unsigned offset = K_HALF_DIMENSIONS * index;
 #if defined(AVX2)
 	for (int j = 0; j < K_HALF_DIMENSIONS; j += 16) {
@@ -289,12 +282,8 @@
 #endif
 }
 
-<<<<<<< HEAD
 void add_index_slow(unsigned index, int16_t accumulation[2][K_HALF_DIMENSIONS], int32_t psqtaccumulation[2][8], int turn) {
-=======
-void add_index_slow(unsigned index, int16_t accumulation[2][K_HALF_DIMENSIONS], int32_t psqtaccumulation[2], int turn) {
 	assert(nnue_init_done);
->>>>>>> 5d81d2a5
 	const unsigned offset = K_HALF_DIMENSIONS * index;
 	for (int j = 0; j < K_HALF_DIMENSIONS; j++)
 		accumulation[turn][j] += ft_weights[offset + j];
@@ -302,12 +291,8 @@
 		psqtaccumulation[turn][j] += psqt_weights[8 * index + j];
 }
 
-<<<<<<< HEAD
 static inline void remove_index(unsigned index, int16_t accumulation[2][K_HALF_DIMENSIONS], int32_t psqtaccumulation[2][8], int turn) {
-=======
-static inline void remove_index(unsigned index, int16_t accumulation[2][K_HALF_DIMENSIONS], int32_t psqtaccumulation[2], int turn) {
 	assert(nnue_init_done);
->>>>>>> 5d81d2a5
 	const unsigned offset = K_HALF_DIMENSIONS * index;
 #if defined(AVX2)
 	for (int j = 0; j < K_HALF_DIMENSIONS; j += 16) {
@@ -601,12 +586,8 @@
 }
 
 int32_t evaluate_accumulator(const struct position *pos) {
-<<<<<<< HEAD
 	int bucket = get_bucket(pos);
-
-=======
 	assert(nnue_init_done);
->>>>>>> 5d81d2a5
 	struct data buf;
 	transform(pos, pos->accumulation, buf.ft_out);
 	affine_propagate1024to16(buf.ft_out, buf.hidden1_out, hidden1_biases[bucket], hidden1_weights[bucket]);
@@ -685,14 +666,11 @@
 
 void nnue_init(void) {
 	builtin_nnue();
-<<<<<<< HEAD
 #if defined(AVX2)
 	permute_weights();
-=======
-
+#endif
 #ifndef NDEBUG
 	nnue_init_done = 1;
->>>>>>> 5d81d2a5
 #endif
 }
 
@@ -743,16 +721,13 @@
 	strncpy(pathnnue, path, sizeof(pathnnue));
 	pathnnue[sizeof(pathnnue) - 1] = '\0';
 
-<<<<<<< HEAD
 #if defined(AVX2)
 	permute_weights();
 #endif
 
-=======
 #ifndef NDEBUG
 	nnue_init_done = 1;
 #endif
->>>>>>> 5d81d2a5
 	return;
 error:
 	if (f) {
