add checks for malloc
check environment variables for unicode support
look for compiler and architecture in Makefile
add colored output with c flag
<<<<<<< HEAD
add multi threading for cancelling search and perft early
=======
add promotions to quiescence search
>>>>>>> cce45dbe
<|MERGE_RESOLUTION|>--- conflicted
+++ resolved
@@ -2,8 +2,5 @@
 check environment variables for unicode support
 look for compiler and architecture in Makefile
 add colored output with c flag
-<<<<<<< HEAD
 add multi threading for cancelling search and perft early
-=======
-add promotions to quiescence search
->>>>>>> cce45dbe
+add promotions to quiescence search