--- conflicted
+++ resolved
@@ -1,4 +1,3 @@
-<<<<<<< HEAD
 add checks for malloc
 optimize libbatch.so by combining the 4 append_active_indices
 aspiration window should probably return VALUE_NONE if interrupted
@@ -7,7 +6,4 @@
 test for integer overflows using clang in real games
 make unit tests for mevalue_mg etc
 use int for ply and depth
-=======
-Add checks for malloc.
-Unfinished search.
->>>>>>> a03c54aa
+unfinished search