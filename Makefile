--- conflicted
+++ resolved
@@ -64,12 +64,16 @@
 genfen: $(OBJ_GENFEN)
 	$(CC) $(LDFLAGS) -lm -pthread $^ -o $@
 
+obj/init.o: src/init.c
+	@mkdir -p obj
+	$(CC) $(CFLAGS) -Iinclude $(DVERSION) -c $< -o $@
+
 libbatch.so: $(OBJ_BATCH)
 	$(CC) $(LDFLAGS) -shared $^ -o $@
 
 obj/interface.o: src/interface.c dep/interface.d Makefile
 	@mkdir -p obj
-	$(CC) $(CFLAGS) $(DVERSION) -Iinclude -c $< -o $@
+	$(CC) $(CFLAGS) -Iinclude -c $< -o $@
 
 obj/transposition_table.o: src/transposition_table.c dep/transposition_table.d Makefile
 	@mkdir -p obj
@@ -79,15 +83,9 @@
 	@mkdir -p obj
 	$(CC) $(CFLAGS) -DNNUE=\"$(NNUE)\" -c $< -o $@
 
-<<<<<<< HEAD
-$(LOCAL_OBJDIR)/init.o: $(LOCAL_SRCDIR)/init.c
-	@mkdir -p $(LOCAL_OBJDIR)
-	$(CC) $(CFLAGS) -I$(LOCAL_INCDIR) $(DVERSION) -c $< -o $@
-=======
 obj/search.o: src/search.c Makefile
 	@mkdir -p obj
 	$(CC) $(CFLAGS) -DNNUE -DTRANSPOSITION -Iinclude -c $< -o $@
->>>>>>> 01b804c6
 
 obj/genfensearch.o: src/search.c Makefile
 	@mkdir -p obj
